@Library('xmos_jenkins_shared_library@v0.28.0')

def runningOn(machine) {
  println "Stage running on:"
  println machine
}

getApproval()
pipeline {
  agent none

  parameters {
    string(
      name: 'TOOLS_VERSION',
      defaultValue: '15.2.1',
      description: 'The XTC tools version'
    )
    string(
      name: 'XCOMMON_CMAKE_VERSION',
      defaultValue: 'v0.2.0',
      description: 'The xcommon cmake version'
    )
  } // parameters

  environment {
    XMOSDOC_VERSION = "v5.1.1"
  } // environment

  options {
    skipDefaultCheckout()
    timestamps()
    buildDiscarder(xmosDiscardBuildSettings(onlyArtifacts=false))
  } // options

  stages {
    stage('CI') {
      parallel {
        stage ('Build & Test') {
          agent {
            label 'linux&&x86_64'
          }
          stages {
            stage ('Build') {
              steps {
                runningOn(env.NODE_NAME)
                sh "git clone -b ${params.XCOMMON_CMAKE_VERSION} git@github.com:xmos/xcommon_cmake"
                sh 'git -C xcommon_cmake rev-parse HEAD'
                dir("lib_audio_dsp") {
                  checkout scm
                  // try building a simple app without venv to check
                  // build that doesn't use design tools won't
                  // need python
                  withTools(params.TOOLS_VERSION) {
                    withEnv(["XMOS_CMAKE_PATH=${WORKSPACE}/xcommon_cmake"]) {
                      dir("test/biquad") {
                        sh "cmake -B build"
                        sh "cmake --build build"
                      }
                    }
                  }

                }
                createVenv("lib_audio_dsp/requirements.txt")
                dir("lib_audio_dsp") {
                  // build everything
                  withVenv {
                    withTools(params.TOOLS_VERSION) {
                      sh "pip install -r requirements.txt"
                      withEnv(["XMOS_CMAKE_PATH=${WORKSPACE}/xcommon_cmake"]) {
                        script {
                          [
                          "test/biquad",
                          "test/cascaded_biquads",
                          "test/drc"
                          ].each {
                            sh "cmake -S ${it} -B ${it}/build"
                            sh "xmake -C ${it}/build -j"
                          }
                        }
                      }
                    }
                  }
                }
              }
            } // Build
            stage('Test Biquad') {
              steps {
                dir("lib_audio_dsp") {
                  withVenv {
                    withTools(params.TOOLS_VERSION) {
                      catchError(stageResult: 'FAILURE'){
                        dir("test/biquad") {
                          runPytest("test_biquad_python.py --dist worksteal")
                          runPytest("test_biquad_c.py --dist worksteal")
                        }
                      }
                    }
                  }
                }
              }
            } // test biquad
            stage('Test Cascaded Biquads') {
              steps {
                dir("lib_audio_dsp") {
                  withVenv {
                    withTools(params.TOOLS_VERSION) {
                      catchError(stageResult: 'FAILURE'){
                        dir("test/cascaded_biquads") {
                          runPytest("test_cascaded_biquads_python.py --dist worksteal")
                          runPytest("test_cascaded_biquads_c.py --dist worksteal")
                        }
                      }
                    }
                  }
                }
              }
            } // test cascaded biquad
            stage('Test DRC') {
              steps {
                dir("lib_audio_dsp") {
                  withVenv {
                    withTools(params.TOOLS_VERSION) {
                      catchError(stageResult: 'FAILURE'){
                        dir("test/drc") {
                          runPytest("test_drc_python.py --dist worksteal")
                          runPytest("test_drc_c.py --dist worksteal")
                        }
                      }
                    }
                  }
                }
              }
            } // test drc
            stage('Test Utils') {
              steps {
                dir("lib_audio_dsp") {
                  withVenv {
                    withTools(params.TOOLS_VERSION) {
<<<<<<< HEAD
                      dir("test/utils") {
                        runPytest("test_signal_chain_python.py --dist worksteal")
                        runPytest("test_signal_chain_c.py --dist worksteal")
=======
                      catchError(stageResult: 'FAILURE'){
                        dir("test/utils") {
                          runPytest("--dist worksteal")
                        }
>>>>>>> 5c07bde0
                      }
                    }
                  }
                }
              }
            } // test utils
          }
          post {
            cleanup {
              xcoreCleanSandbox()
            }
          }
        } // Build and test

        stage('Style and package') {
          agent {
            label 'linux&&x86_64'
          }
            steps {
              dir("lib_audio_dsp") {
                checkout scm
              }
              createVenv("lib_audio_dsp/requirements.txt")
              dir("lib_audio_dsp") {
                withVenv {
                  withTools(params.TOOLS_VERSION) {
                    dir("python") {
                      sh "pip install ."
                      sh "pip install pyright"
                      sh "pip install ruff"
                      sh "make check"
                    }
                  }
                }
              }
            }
          post {
            cleanup {
              xcoreCleanSandbox()
            }
          }
        } // Style and package

        stage('docs') {

          agent {
            label 'linux&&x86_64'
          }
          steps {
            checkout scm
            sh """docker run -u "\$(id -u):\$(id -g)" \
                  --rm \
                  -v ${WORKSPACE}:/build \
                  --entrypoint /build/doc/build_docs.sh \
                  ghcr.io/xmos/xmosdoc:$XMOSDOC_VERSION -v"""
            archiveArtifacts artifacts: "doc/_out/pdf/*.pdf"
            archiveArtifacts artifacts: "doc/_out/html/**/*"
            archiveArtifacts artifacts: "doc/_out/linkcheck/**/*"
            sh 'find doc/_out/pdf -type f -not -name "*.pdf" -exec rm {} +'  // delete latex junk
            zip zipFile: "lib_audio_dsp_docs.zip", archive: true, dir: "doc/_out", exclude: "linkcheck/**"
          }
          post {
            cleanup {
              xcoreCleanSandbox()
            }
          }
        } // docs

        stage ('Hardware Test') {
          agent {
            label 'xcore.ai && uhubctl'
          }

          steps {
            runningOn(env.NODE_NAME)
            sh "git clone -b ${params.XCOMMON_CMAKE_VERSION} git@github.com:xmos/xcommon_cmake"
            sh 'git -C xcommon_cmake rev-parse HEAD'
            sh 'git clone https://github0.xmos.com/xmos-int/xtagctl.git'
            dir("lib_audio_dsp") {
              checkout scm
            }
            createVenv("lib_audio_dsp/requirements.txt")

            dir("lib_audio_dsp") {
              withVenv {
                withTools(params.TOOLS_VERSION) {
                  sh "pip install -r requirements.txt"
                  sh "pip install -e ${WORKSPACE}/xtagctl"
                  withEnv(["XMOS_CMAKE_PATH=${WORKSPACE}/xcommon_cmake"]) {
                    withXTAG(["XCORE-AI-EXPLORER"]) { adapterIDs ->
                      sh "xtagctl reset ${adapterIDs[0]}"
                      dir("test/pipeline") {
                        sh "python -m pytest --junitxml=pytest_result.xml -rA -v --durations=0 -o junit_logging=all --log-cli-level=INFO --adapter-id " + adapterIDs[0]
                      }
                    }
                  }
                }
              }
            }
          }

          post {
            cleanup {
              xcoreCleanSandbox()
            }
            always {
              dir("${WORKSPACE}/lib_audio_dsp/test/pipeline") {
                junit "pytest_result.xml"
              }
            }
          }
        } // Hardware test
      } // parallel
    } // CI
  } // stages
} // pipeline<|MERGE_RESOLUTION|>--- conflicted
+++ resolved
@@ -131,21 +131,31 @@
                 }
               }
             } // test drc
+            stage('Test SC') {
+              steps {
+                dir("lib_audio_dsp") {
+                  withVenv {
+                    withTools(params.TOOLS_VERSION) {
+                      catchError(stageResult: 'FAILURE'){
+                        dir("test/signal_chain") {
+                          runPytest("test_signal_chain_python.py --dist worksteal")
+                          runPytest("test_signal_chain_c.py --dist worksteal")
+                        }
+                      }
+                    }
+                  }
+                }
+              }
+            } // test SC
             stage('Test Utils') {
               steps {
                 dir("lib_audio_dsp") {
                   withVenv {
                     withTools(params.TOOLS_VERSION) {
-<<<<<<< HEAD
-                      dir("test/utils") {
-                        runPytest("test_signal_chain_python.py --dist worksteal")
-                        runPytest("test_signal_chain_c.py --dist worksteal")
-=======
                       catchError(stageResult: 'FAILURE'){
                         dir("test/utils") {
                           runPytest("--dist worksteal")
                         }
->>>>>>> 5c07bde0
                       }
                     }
                   }
