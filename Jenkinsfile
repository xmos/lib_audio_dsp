@Library('xmos_jenkins_shared_library@v0.28.0')

def runningOn(machine) {
  println "Stage running on:"
  println machine
}

getApproval()
pipeline {
  agent none

  parameters {
    string(
      name: 'TOOLS_VERSION',
      defaultValue: '15.2.1',
      description: 'The XTC tools version'
    )
  } // parameters

  environment {
    XMOSDOC_VERSION = "v5.1.1"
  } // environment

  options {
    skipDefaultCheckout()
    timestamps()
    buildDiscarder(xmosDiscardBuildSettings(onlyArtifacts=false))
  } // options

  stages {
    stage('CI') {
      parallel {
        stage ('Build & Test') {
          agent {
            label 'linux&&x86_64'
          }
          stages {
            stage ('Build') {
              steps {
                runningOn(env.NODE_NAME)
                sh 'git clone -b develop git@github.com:xmos/xcommon_cmake'
                sh 'git -C xcommon_cmake rev-parse HEAD'
                dir("lib_audio_dsp") {
                  checkout scm
                  // try building a simple app without venv to check
                  // build that doesn't use design tools won't
                  // need python
                  withTools(params.TOOLS_VERSION) {
                    withEnv(["XMOS_CMAKE_PATH=${WORKSPACE}/xcommon_cmake"]) {
                      dir("test/biquad") {
                        sh "cmake -B build"
                        sh "cmake --build build"
                      }
                    }
                  }

                }
                createVenv("lib_audio_dsp/requirements.txt")

<<<<<<< HEAD
                dir("lib_audio_dsp") {
                  // build everything
                  withVenv {
                    sh "pip install -r requirements.txt"
                    withTools(params.TOOLS_VERSION) {
                      withEnv(["XMOS_CMAKE_PATH=${WORKSPACE}/xcommon_cmake"]) {
                        script {
                          [
                          "test/biquad",
                          "test/cascaded_biquads",
                          "test/drc"
                          ].each {
                            sh "cmake -S ${it} -B ${it}/build"
                            sh "xmake -C ${it}/build -j"
                          }
                        }
=======
              createVenv("requirements.txt")
              // build everything
              withVenv {
                withTools(params.TOOLS_VERSION) {
                  sh "pip install -r requirements.txt"
                  withEnv(["XMOS_CMAKE_PATH=${WORKSPACE}/xcommon_cmake"]) {
                    script {
                      [
                      "test/biquad",
                      "test/cascaded_biquads",
                      "test/drc"
                      ].each {
                        sh "cmake -S ${it} -B ${it}/build"
                        sh "xmake -C ${it}/build -j"
>>>>>>> 86d7bf14
                      }
                    }
                  }
                }
              }
            } // Build

            stage('test') {
              steps {
                dir("lib_audio_dsp") {
                  withVenv {
                    withTools(params.TOOLS_VERSION) {
                      dir("test/biquad") {
                        runPytest("--dist worksteal")
                      }
                      dir("test/cascaded_biquads") {
                        runPytest("--dist worksteal")
                      }
                      dir("test/drc") {
                        runPytest("--dist worksteal")
                      }
                      dir("test/utils") {
                        runPytest("--dist worksteal")
                      }
                    }
                  }
                }
              }
            } // test
          }

          post {
            cleanup {
              xcoreCleanSandbox()
            }
          }
        }

        Stage('docs') {

          agent {
            label 'linux&&x86_64'
          }
          steps {
            checkout scm
            sh """docker run -u "\$(id -u):\$(id -g)" \
                  --rm \
                  -v ${WORKSPACE}/lib_audio_dsp:/build \
                  --entrypoint /build/doc/build_docs.sh \
                  ghcr.io/xmos/xmosdoc:$XMOSDOC_VERSION -v"""
            archiveArtifacts artifacts: "doc/_out/pdf/*.pdf"
            archiveArtifacts artifacts: "doc/_out/html/**/*"
            archiveArtifacts artifacts: "doc/_out/linkcheck/**/*"
          }
          post {
            cleanup {
              xcoreCleanSandbox()
            }
          }
        } // docs
      } // stages
    } // Build & Test
  } // stages
} // pipeline<|MERGE_RESOLUTION|>--- conflicted
+++ resolved
@@ -57,12 +57,11 @@
                 }
                 createVenv("lib_audio_dsp/requirements.txt")
 
-<<<<<<< HEAD
                 dir("lib_audio_dsp") {
                   // build everything
                   withVenv {
-                    sh "pip install -r requirements.txt"
                     withTools(params.TOOLS_VERSION) {
+                      sh "pip install -r requirements.txt"
                       withEnv(["XMOS_CMAKE_PATH=${WORKSPACE}/xcommon_cmake"]) {
                         script {
                           [
@@ -74,22 +73,6 @@
                             sh "xmake -C ${it}/build -j"
                           }
                         }
-=======
-              createVenv("requirements.txt")
-              // build everything
-              withVenv {
-                withTools(params.TOOLS_VERSION) {
-                  sh "pip install -r requirements.txt"
-                  withEnv(["XMOS_CMAKE_PATH=${WORKSPACE}/xcommon_cmake"]) {
-                    script {
-                      [
-                      "test/biquad",
-                      "test/cascaded_biquads",
-                      "test/drc"
-                      ].each {
-                        sh "cmake -S ${it} -B ${it}/build"
-                        sh "xmake -C ${it}/build -j"
->>>>>>> 86d7bf14
                       }
                     }
                   }
