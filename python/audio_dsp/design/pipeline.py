--- conflicted
+++ resolved
@@ -129,9 +129,6 @@
         self.threads.append(ret)
         return ret
 
-<<<<<<< HEAD
-    def set_outputs(self, output_edges: list[StageOutput]):
-=======
     @callonce
     def add_pipeline_stage(self, thread):
         """
@@ -139,8 +136,7 @@
         """
         self.pipeline_stage = thread.stage(PipelineStage, [])
 
-    def set_outputs(self, output_edges):
->>>>>>> 43504601
+    def set_outputs(self, output_edges: list[StageOutput]):
         """
         Set the pipeline outputs, configures the output channel index.
 
