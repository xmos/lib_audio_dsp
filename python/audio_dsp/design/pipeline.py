
"""
Top level pipeline design class and code generation functions.
"""

from typing import Iterable
from pathlib import Path
from tabulate import tabulate
from .graph import Graph
from .stage import StageOutput
from .thread import Thread
from IPython import display
import yaml
import subprocess
from uuid import uuid4
from ._draw import new_record_digraph
from .host_app import get_host_app, InvalidHostAppError


class Pipeline:
    """
    Top level class which is a container for a list of threads that
    are connected in series.

    Parameters
    ----------
    n_in : int
        Number of input channels into the pipeline
    identifier: string
        Unique identifier for this pipeline. This identifier will be included in
        the generated header file name (as "adsp_generated_<identifier>.h"), the
        generated source file name (as "adsp_generated_<identifier>.c"), and the
        pipeline's generated initialisation and main functions (as 
        "adsp_<identifier>_pipeline_init" and 
        "adsp_<identifier>_pipeline_main")
    frame_size : int
        Size of the input frame of all input channels
    fs : int
        Sample rate of the input channels

    Attributes
    ----------
    i : list(StageOutput)
        The inputs to the pipeline should be passed as the inputs to the
        first stages in the pipeline
    stages : List(Stage)
        Flattened list of all the stages in the pipeline
    threads : list(Thread)
        List of all the threads in the pipeline
    """

    def __init__(self, n_in, identifier="auto", frame_size=1, fs=48000):
        self._graph = Graph()
        self.threads = []
        self._n_in = n_in
        self._n_out = 0
        self._id = identifier

        self.i = [StageOutput(fs=fs, frame_size=frame_size) for _ in range(n_in)]
        for i, input in enumerate(self.i):
            self._graph.add_edge(input)
            input.source_index = i

    def add_thread(self):
        """
        Creates a new instance of audio_dsp.thread.Thread and adds it to
        the pipeline. Stages can then be instantiated in the thread.

        Returns
        -------
        Thread
            a new thread instance.
        """
        ret = Thread(id=len(self.threads), graph=self._graph)
        self.threads.append(ret)
        return ret

    def set_outputs(self, output_edges):
        """
        Set the pipeline outputs, configures the output channel index.

        Parameters
        ----------
        output_edges : Iterable(None | StageOutput)
            configure the output channels and their indices. Outputs of the pipeline
            will be in the same indices as the input to this function. To have an empty
            output index, pass in None.
        """
        for i, edge in enumerate(output_edges):
            if edge is not None:
                edge.dest_index = i
        self._n_out = i + 1

    def validate(self):
        """
        TODO validate pipeline assumptions

        - Thread connections must not lead to a scenario where the pipeline hangs
        - Stages must fit on thread
        - feedback must be within a thread (future)
        - All edges have the same fs and frame_size (until future enhancements)
        """

    def draw(self):
        """
        Render a dot diagram of this pipeline
        """
        dot = new_record_digraph()
        for thread in self.threads:
            thread.add_to_dot(dot)
        start_label = f"{{ start | {{ {'|'.join(f'<o{i}> {i}' for i in range(self._n_in))} }} }}"
        end_label = f"{{ {{ {'|'.join(f'<i{i}> {i}' for i in range(self._n_out))} }} | end }}"
        dot.node("start", label=start_label)
        dot.node("end", label=end_label)
        for e in self._graph.edges:
            source = e.source.id.hex if e.source is not None else "start"
            source = f"{source}:o{e.source_index}:s" #  "s" means connect to the "south" of the port
            dest = e.dest.id.hex if e.dest is not None else "end"
            dest = f"{dest}:i{e.dest_index}:n" #  "n" means connect to the "north" of the port
            if e.dest is None and e.dest_index is None:
                # unconnected
                dest = uuid4().hex
                dot.node(dest, "", shape="point")
            dot.edge(source, dest)
        display.display_svg(dot)

    @property
    def stages(self):
        return self._graph.nodes[:]

    def resolve_pipeline(self):
        """
        Generate a dictionary with all of the information about the thread.
        Actual stage instances not included.

        Returns
        -------
        dict
            'identifier': string identifier for the pipeline
            "threads": list of [[(stage index, stage type name), ...], ...] for all threads
            "edges": list of [[[source stage, source index], [dest stage, dest index]], ...] for all edges
            "configs": list of dicts containing stage config for each stage.
            "modules": list of stage yaml configs for all types of stage that are present
        """
        # 1. Order the graph
        sorted_nodes = self._graph.sort()

        # 2. assign nodes to threads
        threads = [[] for _ in range(len(self.threads))]
        for i, thread in enumerate(self.threads):
            for node in sorted_nodes:
                if thread.contains_stage(node):
                    threads[i].append([node.index, node.name])


        edges = []
        for edge in self._graph.edges:
            source = [edge.source.index, edge.source_index] if edge.source is not None else [None, edge.source_index]
            dest = [edge.dest.index, edge.dest_index] if edge.dest is not None else [None, edge.dest_index]
            edges.append([source, dest])

        node_configs = {node.index: node.get_config() for node in self._graph.nodes}

        module_definitions = {node.name: node.yaml_dict for node in self._graph.nodes}

        return {
            'identifier': self._id,
            "threads": threads,
            "edges": edges,
            "configs": node_configs,
            "modules": module_definitions
        }

def send_config_to_device(pipeline: Pipeline):
    """
    Sends the current config for all stages to the device.
    Make sure set_host_app() is called before calling this to set a valid host app.

    Parameters
    ----------
    pipeline : Pipeline
        A designed and optionally tuned pipeline
    """
    for stage in pipeline.stages:
        for command, value in stage.get_config().items():
            command = f"{stage.name}_{command}"
            if isinstance(value, list) or isinstance(value, tuple):
                value = " ".join(str(v) for v in value)
            else:
                value = str(value)
            try:
                host_app, protocol = get_host_app()
            except InvalidHostAppError as e:
                print(*e.args)
                return
            ret = subprocess.run([host_app, "--use", protocol, "--instance-id", str(stage.index),
                            command, *value.split()])
            if ret.returncode:
                print(f"Unable to connect to device using {host_app}")
                return
            print(host_app, "--use", protocol, "--instance-id", str(stage.index),
                            command, *value.split())

def _filter_edges_by_thread(resolved_pipeline):
    """
    Get thread input edges, output edges and internal edges for all threads

    Returns
    -------
    list[tuple[]]
        input_edges, internal_edges, output_edges, dead_edges for all threads in
        the resolved pipeline.
        input_edges and output_edges are dictionaries of {source_or_dest_thread: [edges]}
        internal and dead edges are list of edges.
    """
    dest_in_thread = lambda edge, thread: edge[1][0] in (t[0] for t in thread)
    source_in_thread = lambda edge, thread: edge[0][0] in (t[0] for t in thread)
    ret = []

    for thread in resolved_pipeline["threads"]:
        input_edges = {}
        output_edges = {}
        internal_edges = []
        dead_edges = []
        for edge in resolved_pipeline["edges"]:
            sit = source_in_thread(edge, thread)
            dit = dest_in_thread(edge, thread)
            if sit and dit:
                internal_edges.append(edge)
            elif (edge[1][0] is None and edge[1][1] is None) and (dit or sit):
                # This edge is not connected to an output
                dead_edges.append(edge)
            elif sit:
                if edge[1][0] is None:
                    # pipeline output
                    di = "pipeline_out"
                else:
                    for di, dthread in enumerate(resolved_pipeline["threads"]):
                        if dest_in_thread(edge, dthread):
                            break
                try:
                    output_edges[di].append(edge)
                except KeyError:
                    output_edges[di] = [edge]
            elif dit:
                if edge[0][0] is None:
                    # pipeline input
                    si = "pipeline_in"
                else:
                    for si, sthread in enumerate(resolved_pipeline["threads"]):
                        if source_in_thread(edge, sthread):
                            break
                try:
                    input_edges[si].append(edge)
                except KeyError:
                    input_edges[si] = [edge]
        ret.append((input_edges, internal_edges, output_edges, dead_edges))
    return ret

def _gen_chan_buf_read_q31_to_q27(channel, edge, frame_size):
    """
    Generate the C code to read from a channel and convert from q31 to q27
    """
    return f"for(int idx = 0; idx < {frame_size}; ++idx) {edge}[idx] = ((int32_t)chan_in_word({channel})) >> 4;"

def _gen_chan_buf_write_q27_to_q31(channel, edge, frame_size):
    """Generate the C code to wrtie to a channel and convert from q27 to q31 and saturate"""
    q_in = 27
    in_min = -(2 ** (q_in))
    in_max = (-in_min) - 1
    q_out = 31
    out_min = -(2**(q_out))
    out_max = (-out_min) - 1
    edge = f"{edge}[idx]"
    sat = f"({edge} < {in_min}) ? {out_min} : (({edge} > {in_max}) ? {out_max} : ({edge} << {q_out - q_in}))"
    return f"for(int idx = 0; idx < {frame_size}; ++idx) chan_out_word({channel}, {sat});"

def _generate_dsp_threads(resolved_pipeline, block_size = 1):
    """
    Create the source string for all of the dsp threads.

    void dsp_thread(chanend_t* input_c, chanend_t* output_c, module_states, module_configs) {
        int32_t edge0[BLOCK_SIZE];
        int32_t edge1[BLOCK_SIZE];
        int32_t edge2[BLOCK_SIZE];
        int32_t edge3[BLOCK_SIZE];
        for(;;) {
            do control;
            // input from 2 source threads
            int read_count = 2;
            while(read_count) {
                select {
                    input_c[0]: chan_in_buf(edge0); read_count--;
                    input_c[1]: chan_in_buf(edge1); read_count--;
                    default: do control;
                }
            }
            modules[0]->process_sample(
                (int32_t*[]){edge0, edge1},
                (int32_t*[]){edge2, edge3},
                modules[0]->state,
                &modules[0]->control
            );
            chan_out_buf(output_c[0], edge2);
            chan_out_buf(output_c[1], edge3);
        }
    }
    """
    all_thread_edges = _filter_edges_by_thread(resolved_pipeline)
    file_str = ""
    for thread_index, (thread_edges, thread) in enumerate(zip(all_thread_edges, resolved_pipeline["threads"])):
        func = f"DECLARE_JOB(dsp_{resolved_pipeline['identifier']}_thread{thread_index}, (chanend_t*, chanend_t*, module_instance_t**));\n"
        func += f"void dsp_{resolved_pipeline['identifier']}_thread{thread_index}(chanend_t* c_source, chanend_t* c_dest, module_instance_t** modules) {{\n"

        in_edges, internal_edges, all_output_edges, dead_edges = thread_edges
        all_edges = []
        for temp_in_e in in_edges.values():
            all_edges.extend(temp_in_e)
        all_edges.extend(internal_edges)
        for temp_out_e in all_output_edges.values():
            all_edges.extend(temp_out_e)
        all_edges.extend(dead_edges)
        for i in range(len(all_edges)):
            func += f"\tint32_t edge{i}[{block_size}];\n"

        for stage_thread_index, stage in enumerate(thread):
            # thread stages are already ordered during pipeline resolution
            input_edges = [edge for edge in all_edges if edge[1][0] == stage[0]]
            if len(input_edges) > 0: # To avoid compilation warnings
                input_edges.sort(key = lambda e: e[1][1])
                input_edges = ", ".join(f"edge{all_edges.index(e)}" for e in input_edges)
                func += f"\tint32_t* stage_{stage_thread_index}_input[] = {{{input_edges}}};\n"

            output_edges = [edge for edge in all_edges if edge[0][0] == stage[0]]
            if len(output_edges) > 0:
                output_edges.sort(key = lambda e: e[0][1])
                output_edges = ", ".join(f"edge{all_edges.index(e)}" for e in output_edges)
                func += f"\tint32_t* stage_{stage_thread_index}_output[] = {{{output_edges}}};\n"

        func += f"\tuint32_t start_ts, end_ts, start_control_ts, control_ticks;\n"
        func += f"\tbool control_done;\n"

        func += "\twhile(1) {\n"
        func += f"\tcontrol_done = false;\n"

        # Each thread must process the pending control requests at least once per loop.
        # It will be done once before select to ensure it happens, then in the default
        # case of the select so that control will be processed if no audio is playing.
        control = ""
        for i, (_, name) in enumerate(thread):
            control += f"\t\t{name}_control(modules[{i}]->state, &modules[{i}]->control);\n"

        func += f"\tint read_count = {len(in_edges)};\n"  # TODO use bitfield and guarded cases to prevent
                                                          # the same channel being read twice
        if len(in_edges.values()):
            func += "\tSELECT_RES(\n"
            for i, _ in enumerate(in_edges.values()):
                func += f"\t\tCASE_THEN(c_source[{i}], case_{i}),\n"
            func += "\t\tDEFAULT_THEN(do_control)\n"
            func += "\t) {\n"

            for i, (origin, edges) in enumerate(in_edges.items()):
                func += f"\t\tcase_{i}: {{\n"
                for edge in edges:
                    if origin == "pipeline_in":
                        func += "\t\t\t" + _gen_chan_buf_read_q31_to_q27(f"c_source[{i}]", f"edge{all_edges.index(edge)}", block_size) + "\n"
                    else:
                        func += f"\t\t\tchan_in_buf_word(c_source[{i}], (void*)edge{all_edges.index(edge)}, {block_size});\n"
                func += f"\t\t\tif(!--read_count) break;\n\t\t\telse continue;\n\t\t}}\n"
            func += "\t\tdo_control: {\n"
            func += "\t\tstart_control_ts = get_reference_time();\n"
            func += control
            func += "\t\tcontrol_done = true;\n"
            func += "\t\tcontrol_ticks = get_reference_time() - start_control_ts;\n"
            func += "\t\tcontinue; }\n"
            func += "\t}\n"

        func += "\tif(!control_done){\n"
        func += "\t\tstart_control_ts = get_reference_time();\n"
        func += control
        func += "\t\tcontrol_ticks = get_reference_time() - start_control_ts;\n"
        func += "\t}\n"

        func += "\tstart_ts = get_reference_time();\n\n"

        for stage_thread_index, (stage_index, name) in enumerate(thread):

            input_edges = [edge for edge in all_edges if edge[1][0] == stage_index]
            output_edges = [edge for edge in all_edges if edge[0][0] == stage_index]

            # thread stages are already ordered during pipeline resolution
            if len(input_edges) > 0 or len(output_edges) > 0:
                func += f"\t{name}_process(\n"
                func += f"\t\tstage_{stage_thread_index}_input,\n"
                func += f"\t\tstage_{stage_thread_index}_output,\n"
                func += f"\t\tmodules[{stage_thread_index}]->state);\n"

        func += "\n\tend_ts = get_reference_time();\n"
        func += "\tuint32_t process_plus_control_ticks = (end_ts - start_ts) + control_ticks;\n"
        func += "\tif(process_plus_control_ticks > ((dsp_thread_state_t*)(modules[0]->state))->max_cycles)\n"
        func += "\t{\n"
        func += "\t\t((dsp_thread_state_t*)(modules[0]->state))->max_cycles = process_plus_control_ticks;\n"
        func += "\t}\n"


        for out_index, (dest, edges) in enumerate(all_output_edges.items()):
            for edge in edges:
                if dest == "pipeline_out":
                    func += "\t" + _gen_chan_buf_write_q27_to_q31(f"c_dest[{out_index}]", f"edge{all_edges.index(edge)}", block_size) + "\n"
                else:
                    func += f"\tchan_out_buf_word(c_dest[{out_index}], (void*)edge{all_edges.index(edge)}, {block_size});\n"

        func += "\t}\n}\n"
        file_str += func
    return file_str

def _determine_channels(resolved_pipeline):
    """
    create list of the required channels from the resolved pipeline structure.
    """
    all_thread_edges = _filter_edges_by_thread(resolved_pipeline)
    ret = []
    for s_idx, s_thread_edges in enumerate(all_thread_edges):
        s_in_edges, _, _, _ = s_thread_edges
        # add pipeline entry channels
        if "pipeline_in" in s_in_edges.keys():
            ret.append(("pipeline_in", s_idx))
    for s_idx, s_thread_edges in enumerate(all_thread_edges):
        _, _, s_out_edges, _ = s_thread_edges
        ret.extend((s_idx, dest) for dest in s_out_edges.keys())
    return ret

def _resolved_pipeline_num_modules(resolved_pipeline):
    """Determine total number of module instances in the resolved pipeline across all threads"""
    return sum(len(t) for t in resolved_pipeline["threads"])

<<<<<<< HEAD
def _generate_dsp_struct(resolved_pipeline):
    """
    Generate the struct which holds pipeline state. Contains
    channels and module_instance_t
    """
    channels = []
    for c_source, c_dest in _determine_channels(resolved_pipeline):
        channels.append(f"channel_{c_source}_{c_dest}")

    struct = "struct audio_dsp_impl {\n\t"
    struct += "\n\t".join(f"channel_t {channel};" for channel in channels)
    struct += "\n"

    num_modules = _resolved_pipeline_num_modules(resolved_pipeline)
    struct += f"\tmodule_instance_t* modules[{num_modules}];\n"
    struct += f"\tint num_modules;\n"
    struct += "};"
    return struct

def _generate_dsp_header(resolved_pipeline, out_dir = Path("build/dsp_pipeline")):
=======
def _generate_dsp_header(resolved_pipeline, out_dir = "build/dsp_pipeline"):
>>>>>>> 4888d5dd
    """
    Generate "adsp_generated_<x>.h" and save to disk.
    """
    out_dir.mkdir(exist_ok=True)

    header = "#pragma once\n"
    header += "#include <stages/adsp_pipeline.h>\n"
    header += "\n"
    header += f"adsp_pipeline_t * adsp_{resolved_pipeline['identifier']}_pipeline_init();\n"
    header += f"void adsp_{resolved_pipeline['identifier']}_pipeline_main(adsp_pipeline_t* adsp);\n"

    (out_dir / f"adsp_generated_{resolved_pipeline['identifier']}.h").write_text(header)

def _generate_dsp_init(resolved_pipeline):
    """
    Create the init function which initialised all modules and channels.
    """
    chans = _determine_channels(resolved_pipeline)
    adsp = f"adsp_{resolved_pipeline['identifier']}"

    ret = f"adsp_pipeline_t * {adsp}_pipeline_init() {{\n"
    ret += f"\tstatic adsp_pipeline_t {adsp};\n\n"

    # Track the number of channels so we can initialise them
    input_channels = 0
    link_channels = 0
    output_channels = 0

    for chan_s, chan_d in chans:
        # We assume that there is no channel pipeline_in -> pipeline_out
        if chan_s == "pipeline_in":
            input_channels += 1
        elif chan_d == "pipeline_out":
            output_channels += 1
        else:
            link_channels += 1

    ret += f"\tstatic channel_t {adsp}_in_chans[{input_channels}];\n"
    ret += f"\tstatic channel_t {adsp}_out_chans[{output_channels}];\n"
    ret += f"\tstatic channel_t {adsp}_link_chans[{link_channels}];\n"

    num_modules = _resolved_pipeline_num_modules(resolved_pipeline)
    ret += f"\tstatic module_instance_t * {adsp}_modules[{num_modules}];\n"

    # We assume that this function generates the arrays adsp_<x>_(in|out)_mux_cfgs
    # and that it will initialise the .(input|output)_mux members of adsp
    ret += _generate_dsp_muxes(resolved_pipeline)

    for chan in range(input_channels):
        ret += f"\t{adsp}_in_chans[{chan}] = chan_alloc();\n"
    for chan in range(output_channels):
        ret += f"\t{adsp}_out_chans[{chan}] = chan_alloc();\n"
    for chan in range(link_channels):
        ret += f"\t{adsp}_link_chans[{chan}] = chan_alloc();\n"
    ret += f"\t{adsp}.p_in = (channel_t *) {adsp}_in_chans;\n"
    ret += f"\t{adsp}.n_in = {input_channels};\n"
    ret += f"\t{adsp}.p_out = (channel_t *) {adsp}_out_chans;\n"
    ret += f"\t{adsp}.n_out = {output_channels};\n"
    ret += f"\t{adsp}.p_link = (channel_t *) {adsp}_link_chans;\n"
    ret += f"\t{adsp}.n_link = {link_channels};\n"
    ret += f"\t{adsp}.modules = (module_instance_t **) {adsp}_modules;\n"
    ret += f"\t{adsp}.n_modules = {num_modules};\n"

    # initialise the modules
    for thread in resolved_pipeline["threads"]:
        for stage_index, stage_name in thread:
            stage_n_in = len([e for e in resolved_pipeline["edges"] if e[1][0] == stage_index])
            stage_n_out = len([e for e in resolved_pipeline["edges"] if e[0][0] == stage_index])
            stage_frame_size = 1 # TODO

            defaults = {}
            for config_field, value in resolved_pipeline["configs"][stage_index].items():
                if isinstance(value, list) or isinstance(value, tuple):
                    defaults[config_field] = "{" + ", ".join(str(i) for i in value) + "}"
                else:
                    defaults[config_field] = str(value)
            struct_val = ", ".join(f".{field} = {value}" for field, value in defaults.items())
            default_str = f"&({stage_name}_config_t){{{struct_val}}}"

            ret += f"\t{adsp}.modules[{stage_index}] = {stage_name}_init({stage_index}, {stage_n_in}, {stage_n_out}, {stage_frame_size}, {default_str});\n"
    ret += f"\treturn &{adsp};\n"
    ret += "}\n\n"
    return ret

def _generate_dsp_muxes(resolved_pipeline):
    # We assume that this function generates the arrays adsp_<x>_(in|out)_mux_cfgs
    # and that it will initialise the .(input|output)_mux members of adsp
    # We assume that dictionaries are ordered (which is true as of Python 3.7)

    all_edges = _filter_edges_by_thread(resolved_pipeline)
    all_in_edges = [e[0] for e in all_edges]
    all_out_edges = [e[2] for e in all_edges]
    adsp = f"adsp_{resolved_pipeline['identifier']}"

    # We're basically assuming here that the dictionary is ordered the same way
    # as it's going to be when we construct main, so these thread relationships
    # are always going to be the same. I think this is true.

    input_chan_idx = 0
    num_input_mux_cfgs = 0
    ret = f"\tstatic adsp_mux_elem_t {adsp}_in_mux_cfgs[] = {{\n"
    for thread_input_edges in all_in_edges:
        try:
            edges = thread_input_edges["pipeline_in"]
            for edge in edges:
                frame_size = 1  # TODO
                ret += f"\t\t{{ .channel_idx = {input_chan_idx}, .data_idx = {edge[0][1]}, .frame_size = {frame_size}}},\n"
                num_input_mux_cfgs += 1
            input_chan_idx += 1
        except KeyError:
            pass  # this thread doesn't consume from the pipeline input
    ret += "\t};\n"

    output_chan_idx = 0
    num_output_mux_cfgs = 0
    ret += f"\tstatic adsp_mux_elem_t {adsp}_out_mux_cfgs[] = {{\n"
    for thread_output_edges in all_out_edges:
        try:
            edges = thread_output_edges["pipeline_out"]
            for edge in edges:
                frame_size = 1  # TODO
                ret += f"\t\t{{ .channel_idx = {output_chan_idx}, .data_idx = {edge[1][1]}, .frame_size = {frame_size}}},\n"
                num_output_mux_cfgs += 1
            output_chan_idx += 1
        except KeyError:
            pass  # this thread doesn't consume from the pipeline input
    ret += "\t};\n"

    ret += f"\t{adsp}.input_mux.n_chan = {num_input_mux_cfgs};\n"
    ret += f"\t{adsp}.input_mux.chan_cfg = (adsp_mux_elem_t *) {adsp}_in_mux_cfgs;\n"
    ret += f"\t{adsp}.output_mux.n_chan = {num_output_mux_cfgs};\n"
    ret += f"\t{adsp}.output_mux.chan_cfg = (adsp_mux_elem_t *) {adsp}_out_mux_cfgs;\n"

    return ret

def generate_dsp_main(pipeline: Pipeline, out_dir = "build/dsp_pipeline"):
    """
    Generate the source code for adsp_generated_<x>.c

    Parameters
    ----------
    pipeline : Pipeline
        The pipeline to generate code for.
    out_dir : str
        Directory to store generated code in.
    """
    out_dir = Path(out_dir)
    out_dir.mkdir(exist_ok=True, parents=True)

    resolved_pipe = pipeline.resolve_pipeline()

    _generate_dsp_header(resolved_pipe, out_dir)
    threads = resolved_pipe["threads"]

    dsp_main = """
#include <stages/adsp_pipeline.h>
#include "dspt_main.h"
#include <xcore/select.h>
#include <xcore/channel.h>
#include <xcore/hwtimer.h>
#include <print.h>
"""
    # add includes for each stage type in the pipeline
    dsp_main += "".join(f"#include <stages/{name}.h>\n" for name in resolved_pipe["modules"].keys())
    dsp_main += _generate_dsp_threads(resolved_pipe)
    dsp_main += _generate_dsp_init(resolved_pipe)

    dsp_main += f"void adsp_{resolved_pipe['identifier']}_pipeline_main(adsp_pipeline_t* adsp) {{\n"

    input_chan_idx = 0
    output_chan_idx = 0
    all_thread_edges = _filter_edges_by_thread(resolved_pipe)
    determined_channels = _determine_channels(resolved_pipe)
    for thread_idx, (thread, thread_edges) in enumerate(zip(threads, all_thread_edges)):
        thread_input_edges, _, thread_output_edges, _ = thread_edges
        # thread stages
        dsp_main += f"\tmodule_instance_t* thread_{thread_idx}_modules[] = {{\n"
        for stage_idx, _ in thread:
            dsp_main += f"\t\tadsp->modules[{stage_idx}],\n"
        dsp_main += "\t};\n"

        # thread input chanends
        input_channel_array = []
        for source in thread_input_edges.keys():
            if source == "pipeline_in":
                array_source = "adsp->p_in"
                idx_num = input_chan_idx
                input_chan_idx += 1
            else:
                array_source = "adsp->p_link"
                link_idx = 0
                for chan_s, chan_d in determined_channels:
                    if chan_s != "pipeline_in" and chan_d != "pipeline_out":
                        if source == chan_s and thread_idx == chan_d:
                            idx_num = link_idx
                            break
                        else:
                            link_idx += 1
            input_channel_array.append(f"{array_source}[{idx_num}].end_b")
        input_channels = ",\n\t\t".join(input_channel_array)
        dsp_main += f"\tchanend_t thread_{thread_idx}_inputs[] = {{\n\t\t{input_channels}}};\n"
        
        # thread output chanends
        output_channel_array = []
        for dest in thread_output_edges.keys():
            if dest == "pipeline_out":
                array_source = "adsp->p_out"
                idx_num = output_chan_idx
                output_chan_idx += 1
            else:
                array_source = "adsp->p_link"
                link_idx = 0
                for chan_s, chan_d in determined_channels:
                    if chan_s != "pipeline_in" and chan_d != "pipeline_out":
                        if chan_s == thread_idx and chan_d == dest:
                            idx_num = link_idx
                            break
                        else:
                            link_idx += 1
            output_channel_array.append(f"{array_source}[{idx_num}].end_a")
        output_channels = ",\n\t\t".join(output_channel_array)
        dsp_main += f"\tchanend_t thread_{thread_idx}_outputs[] = {{\n\t\t{output_channels}}};\n"

    dsp_main += "\tPAR_JOBS(\n\t\t"
    dsp_main += ",\n\t\t".join(f"PJOB(dsp_{resolved_pipe['identifier']}_thread{ti}, (thread_{ti}_inputs, thread_{ti}_outputs, thread_{ti}_modules))" for ti in range(len(threads)))
    dsp_main += "\n\t);\n"

    dsp_main += "}\n"

    (out_dir / f"adsp_generated_{resolved_pipe['identifier']}.c").write_text(dsp_main)

    yaml_dir = out_dir/"yaml"
    yaml_dir.mkdir(exist_ok=True)

    for name, defintion in resolved_pipe["modules"].items():
        (yaml_dir / f"{name}.yaml").write_text(yaml.dump(defintion))


def profile_pipeline(pipeline: Pipeline):
    """
    Profiles the DSP threads that are a part of the pipeline.
    Make sure set_host_app() is called before calling this to set a valid host app.

    Parameters
    ----------
    pipeline : Pipeline
        A designed and optionally tuned pipeline
    """
    try:
        host_app, protocol = get_host_app()
    except InvalidHostAppError as e:
        print(*e.args)
        return
    #print("Thread Index     Max Cycles")
    profile_info = []
    for thread in pipeline.threads:
        thread_fs = 0
        thread_frame_size = 0
        stages = thread.get_all_stages()
        for stg in stages:
            if stg.fs != None:
                thread_fs = stg.fs
                thread_frame_size = stg.frame_size
                break
        # Assuming that all stages in the thread have the same sampling freq and frame size
        if not thread_fs:
            raise RuntimeError(f"Could not find out the sampling frequency for thread index {thread.id}")

        if not thread_frame_size:
            raise RuntimeError(f"Could not find out the frame size for thread index {thread.id}")

        reference_timer_freq_hz = 100e6
        frame_time_s = float(thread_frame_size)/thread_fs
        ticks_per_sample_time_s = reference_timer_freq_hz * frame_time_s
        ticks_per_sample_time_s = ticks_per_sample_time_s

        # TODO Implement a generic way of reading all config from the stage
        command = "dsp_thread_max_cycles"
        ret = subprocess.run([host_app, "--use", protocol, "--instance-id", str(thread.thread_stage.index),
            command], stdout=subprocess.PIPE)
        if ret.returncode:
            print(f"Unable to connect to device using {host_app}")
            return
        cycles = int(ret.stdout.splitlines()[0].decode('utf-8'))
        percentage_used = (cycles / ticks_per_sample_time_s)*100
        profile_info.append([thread.id, round(ticks_per_sample_time_s, 2), cycles, round(percentage_used, 2)])
    print(tabulate(profile_info, headers=['thread index', 'available time (ref timer ticks)', 'max ticks consumed', '% consumed'], tablefmt='pretty'))<|MERGE_RESOLUTION|>--- conflicted
+++ resolved
@@ -9,6 +9,7 @@
 from .graph import Graph
 from .stage import StageOutput
 from .thread import Thread
+import graphviz
 from IPython import display
 import yaml
 import subprocess
@@ -30,8 +31,8 @@
         Unique identifier for this pipeline. This identifier will be included in
         the generated header file name (as "adsp_generated_<identifier>.h"), the
         generated source file name (as "adsp_generated_<identifier>.c"), and the
-        pipeline's generated initialisation and main functions (as 
-        "adsp_<identifier>_pipeline_init" and 
+        pipeline's generated initialisation and main functions (as
+        "adsp_<identifier>_pipeline_init" and
         "adsp_<identifier>_pipeline_main")
     frame_size : int
         Size of the input frame of all input channels
@@ -434,33 +435,11 @@
     """Determine total number of module instances in the resolved pipeline across all threads"""
     return sum(len(t) for t in resolved_pipeline["threads"])
 
-<<<<<<< HEAD
-def _generate_dsp_struct(resolved_pipeline):
-    """
-    Generate the struct which holds pipeline state. Contains
-    channels and module_instance_t
-    """
-    channels = []
-    for c_source, c_dest in _determine_channels(resolved_pipeline):
-        channels.append(f"channel_{c_source}_{c_dest}")
-
-    struct = "struct audio_dsp_impl {\n\t"
-    struct += "\n\t".join(f"channel_t {channel};" for channel in channels)
-    struct += "\n"
-
-    num_modules = _resolved_pipeline_num_modules(resolved_pipeline)
-    struct += f"\tmodule_instance_t* modules[{num_modules}];\n"
-    struct += f"\tint num_modules;\n"
-    struct += "};"
-    return struct
-
 def _generate_dsp_header(resolved_pipeline, out_dir = Path("build/dsp_pipeline")):
-=======
-def _generate_dsp_header(resolved_pipeline, out_dir = "build/dsp_pipeline"):
->>>>>>> 4888d5dd
     """
     Generate "adsp_generated_<x>.h" and save to disk.
     """
+    out_dir = Path(out_dir)
     out_dir.mkdir(exist_ok=True)
 
     header = "#pragma once\n"
@@ -656,10 +635,12 @@
                             break
                         else:
                             link_idx += 1
+                else:
+                    raise RuntimeError("Channel not found")
             input_channel_array.append(f"{array_source}[{idx_num}].end_b")
         input_channels = ",\n\t\t".join(input_channel_array)
         dsp_main += f"\tchanend_t thread_{thread_idx}_inputs[] = {{\n\t\t{input_channels}}};\n"
-        
+
         # thread output chanends
         output_channel_array = []
         for dest in thread_output_edges.keys():
@@ -677,6 +658,8 @@
                             break
                         else:
                             link_idx += 1
+                else:
+                    raise RuntimeError("Channel not found")
             output_channel_array.append(f"{array_source}[{idx_num}].end_a")
         output_channels = ",\n\t\t".join(output_channel_array)
         dsp_main += f"\tchanend_t thread_{thread_idx}_outputs[] = {{\n\t\t{output_channels}}};\n"
@@ -714,8 +697,8 @@
     #print("Thread Index     Max Cycles")
     profile_info = []
     for thread in pipeline.threads:
-        thread_fs = 0
-        thread_frame_size = 0
+        thread_fs = None
+        thread_frame_size = None
         stages = thread.get_all_stages()
         for stg in stages:
             if stg.fs != None:
@@ -723,10 +706,10 @@
                 thread_frame_size = stg.frame_size
                 break
         # Assuming that all stages in the thread have the same sampling freq and frame size
-        if not thread_fs:
+        if thread_fs == None:
             raise RuntimeError(f"Could not find out the sampling frequency for thread index {thread.id}")
 
-        if not thread_frame_size:
+        if thread_frame_size == None:
             raise RuntimeError(f"Could not find out the frame size for thread index {thread.id}")
 
         reference_timer_freq_hz = 100e6
