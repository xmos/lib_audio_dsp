--- conflicted
+++ resolved
@@ -115,16 +115,12 @@
         tuple[Node]
             Ordered list of nodes
         """
+        return tuple(graphlib.TopologicalSorter(self.get_dependency_dict()).static_order())
 
-<<<<<<< HEAD
-        return tuple(graphlib.TopologicalSorter(self.get_dependency_dict()).static_order())
-=======
-        return tuple(graphlib.TopologicalSorter(graph).static_order())
 
     def lock(self):
         """
         Lock the graph. Adding nodes or edges to a locked graph will cause a runtime exception.
         The graph is locked once the pipeline checksum is computed.
         """
-        self._locked = True
->>>>>>> 43504601
+        self._locked = True