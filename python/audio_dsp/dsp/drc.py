--- conflicted
+++ resolved
@@ -431,11 +431,7 @@
     def process(self, sample, channel=0):
         raise NotImplementedError
 
-<<<<<<< HEAD
-    def process_xcore(self, sample):
-=======
-    def process_int(self, sample, channel=0):
->>>>>>> dfb047e8
+    def process_xcore(self, sample, channel=0):
         raise NotImplementedError
 
 
@@ -457,11 +453,7 @@
     def process(self, sample, channel=0):
         raise NotImplementedError
 
-<<<<<<< HEAD
-    def process_xcore(self, sample):
-=======
-    def process_int(self, sample, channel=0):
->>>>>>> dfb047e8
+    def process_xcore(self, sample, channel=0):
         raise NotImplementedError
 
 
@@ -482,11 +474,7 @@
     def process(self, sample, channel=0):
         raise NotImplementedError
 
-<<<<<<< HEAD
-    def process_xcore(self, sample):
-=======
-    def process_int(self, sample, channel=0):
->>>>>>> dfb047e8
+    def process_xcore(self, sample, channel=0):
         raise NotImplementedError
 
 # TODO lookahead limiters and compressors
