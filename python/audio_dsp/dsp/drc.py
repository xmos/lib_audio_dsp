--- conflicted
+++ resolved
@@ -6,7 +6,6 @@
 
 
 class envelope_detector_peak(dspg.dsp_block):
-<<<<<<< HEAD
     """
     Envelope detector that follows the absolute peak value of a signal
 
@@ -47,12 +46,8 @@
 
     """
 
-    def __init__(self, fs, attack_t=None, release_t=None, detect_t=None, Q_sig=dspg.Q_SIG):
-        super().__init__(fs, Q_sig)
-=======
     def __init__(self, fs, n_chans=1, attack_t=None, release_t=None, detect_t=None, Q_sig=dspg.Q_SIG):
         super().__init__(fs, n_chans, Q_sig)
->>>>>>> 09bc9583
 
         if detect_t and (attack_t or release_t):
             ValueError("either detect_t OR (attack_t AND release_t) must be specified")
@@ -64,15 +59,9 @@
         # time constant of a digital filter is the -3dB point where
         # abs(H(z))**2 = 0.5.
         T = 1/fs
-<<<<<<< HEAD
         # attack/release time can't be faster than the length of 2 samples.
         self.attack_alpha = min(2*T / attack_t, 1.0)
         self.release_alpha = min(2*T / release_t, 1.0)
-        self.envelope = 0
-=======
-        self.attack_alpha = 2*T / attack_t
-        self.release_alpha = 2*T / release_t
->>>>>>> 09bc9583
 
         # very long times might quantize to zero, maybe just limit a better way
         assert self.attack_alpha > 0
@@ -81,20 +70,19 @@
         self.attack_alpha_uq30 = utils.uq_2_30(round(self.attack_alpha * 2**30))
         self.release_alpha_uq30 = utils.uq_2_30(round(self.release_alpha * 2**30))
 
-        # initalise envelope state
-        self.reset_state()
-
         # very long times might quantize to zero
         assert self.attack_alpha_uq30 > 0
         assert self.attack_alpha_uq30 > 0
 
+        # initalise envelope state
+        self.reset_state()
+
     def reset_state(self):
-<<<<<<< HEAD
         """Reset the envelope to zero."""
-        self.envelope = 0
-        self.envelope_s32 = utils.float_s32(0, -self.Q_sig)
-
-    def process(self, sample):
+        self.envelope = [0] * self.n_chans
+        self.envelope_s32 = [utils.float_s32([0, -self.Q_sig])] * self.n_chans
+
+    def process(self, sample, channel=0):
         """
         Update the peak envelope for a signal, using floating point maths.
 
@@ -102,12 +90,6 @@
         scaled with 0dB = 1.0.
 
         """
-=======
-        self.envelope = [0] * self.n_chans
-        self.envelope_s32 = [utils.float_s32([0, -self.Q_sig])] * self.n_chans
-
-    def process(self, sample, channel=0):
->>>>>>> 09bc9583
         sample_mag = abs(sample)
 
         # see if we're attacking or decaying
@@ -121,8 +103,7 @@
 
         return self.envelope[channel]
 
-<<<<<<< HEAD
-    def process_int(self, sample):
+    def process_int(self, sample, channel=0):
         """
         Update the peak envelope for a signal, using float_s32 maths.
 
@@ -131,9 +112,6 @@
         float output.
 
         """
-=======
-    def process_int(self, sample, channel=0):
->>>>>>> 09bc9583
         if isinstance(sample, utils.float_s32):
             # don't do anything if we got float_s32, this function was probably
             # called from a limiter or compressor
@@ -161,7 +139,6 @@
 
 
 class envelope_detector_rms(envelope_detector_peak):
-<<<<<<< HEAD
     """
     Envelope detector that follows the RMS value of a signal.
 
@@ -206,7 +183,7 @@
 
     """
 
-    def process(self, sample):
+    def process(self, sample, channel=0):
         """
         Update the RMS envelope for a signal, using floating point maths.
 
@@ -218,11 +195,6 @@
         20log10().
 
         """
-=======
-    # note this returns the mean**2, no point doing the sqrt() as if the
-    # ouptut is converted to dB, 10log10() can be taken instead of 20log10()
-    def process(self, sample, channel=0):
->>>>>>> 09bc9583
         # for rms use power
         sample_mag = sample**2
 
@@ -237,8 +209,7 @@
 
         return self.envelope[channel]
 
-<<<<<<< HEAD
-    def process_int(self, sample):
+    def process_int(self, sample, channel=0):
         """
         Update the RMS envelope for a signal, using float_s32 maths.
 
@@ -250,9 +221,6 @@
         20log10().
 
         """
-=======
-    def process_int(self, sample, channel=0):
->>>>>>> 09bc9583
         if isinstance(sample, utils.float_s32):
             # don't do anything if we got float_s32, this function was probably
             # called from a limiter or compressor
