--- conflicted
+++ resolved
@@ -76,11 +76,7 @@
 
         return y_flt
 
-<<<<<<< HEAD
-    def process_xcore(self, sample, channel=0):
-=======
-    def process_vpu(self, sample: float, channel: int=0) -> float:
->>>>>>> dfb047e8
+    def process_xcore(self, sample: float, channel: int=0) -> float:
 
         sample_int = utils.int32(round(sample * 2**self.Q_sig))
 
@@ -103,14 +99,9 @@
 
         return y_flt
 
-<<<<<<< HEAD
-    def process_frame_int(self, frame):
+    def process_frame_int(self, frame: list[np.ndarray]) -> list[np.ndarray]:
         # simple multichannel, but integer (not xcore).
         # Assumes no channel unique states!
-=======
-    def process_frame_vpu(self, frame: list[np.ndarray]) -> list[np.ndarray]:
-        # simple multichannel, but integer. Assumes no channel unique states!
->>>>>>> dfb047e8
         n_outputs = len(frame)
         frame_size = frame[0].shape[0]
         output = deepcopy(frame)
@@ -568,19 +559,11 @@
     output_4 = np.zeros(len(signal))
     output_5 = np.zeros(len(signal))
 
-<<<<<<< HEAD
-    for n in np.arange(len(signal)):
+    for n in range(len(signal)):
         output_1[n] = biquad_1.process_xcore(signal[n])
         output_2[n] = biquad_2.process_xcore(signal[n])
         output_3[n] = biquad_3.process_xcore(signal[n])
         output_4[n] = biquad_4.process_xcore(signal[n])
-=======
-    for n in range(len(signal)):
-        output_1[n] = biquad_1.process_int(signal[n])
-        output_2[n] = biquad_2.process_int(signal[n])
-        output_3[n] = biquad_3.process_int(signal[n])
-        output_4[n] = biquad_4.process_int(signal[n])
->>>>>>> dfb047e8
         output_5[n] = biquad_5.process(signal[n])
 
     # plt.plot(signal)
