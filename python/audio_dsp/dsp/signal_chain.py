# Copyright 2024 XMOS LIMITED.
# This Software is subject to the terms of the XMOS Public Licence: Version 1.
"""DSP blocks for signal chain components and basic maths."""

import numpy as np
import warnings

from audio_dsp import _deprecated
from audio_dsp.dsp import generic as dspg
from audio_dsp.dsp import utils

# Q format for signal gains
Q_GAIN = 27
# Just a remainder
assert Q_GAIN == 27, "Need to change the assert in the mixer and fixed_gain inits"


def db_to_qgain(db_in):
    """Calculate the linear gain in floating and fixed point from a
    target gain in decibels.
    If the gain is higher than 24 dB, it is saturated to that value.
    """
    db_in = _check_gain(db_in)

    if db_in == -np.inf:
        gain = 0
        gain_int = utils.int32(0)
    else:
        gain = utils.db2gain(db_in)
        gain_int = utils.float_to_int32(gain, Q_GAIN)

    return gain, gain_int


def _check_gain(value):
    if value > 24:
        warnings.warn("Maximum gain is +24 dB, saturating to that value.", UserWarning)
        value = 24
    return value


class mixer(dspg.dsp_block):
    """
    Mixer class for adding signals with attenuation to maintain
    headroom.

    Parameters
    ----------
    gain_db : float
        Gain in decibels (default is -6 dB).

    Attributes
    ----------
    gain_db : float
    gain : float
        Gain as a linear value.
    gain_int : int
        Gain as an integer value.
    """

    def __init__(
        self, fs: float, n_chans: int, gain_db: float = -6, Q_sig: int = dspg.Q_SIG
    ) -> None:
        super().__init__(fs, n_chans, Q_sig)
        self.num_channels = n_chans
        self.gain_db = gain_db

    @property
    def gain_db(self):
        """The mixer gain in decibels."""
        return self._gain_db

    @gain_db.setter
    def gain_db(self, value):
        value = _check_gain(value)
        self._gain_db = value
        self.gain, self.gain_int = db_to_qgain(self._gain_db)

    def process_channels(self, sample_list: list[float]) -> float:
        """
        Process a single sample. Apply the gain to all the input samples
        then sum them using floating point maths.

        Parameters
        ----------
        sample_list : list
            List of input samples

        Returns
        -------
        float
            Output sample.

        """
        scaled_samples = np.array(sample_list) * self.gain
        y = float(np.sum(scaled_samples))
        y = utils.saturate_float(y, self.Q_sig)
        return y

    def process_channels_xcore(self, sample_list: list[float]) -> float:
        """
        Process a single sample. Apply the gain to all the input samples
        then sum them using int32 fixed point maths.

        The float input sample is quantized to int32, and returned to
        float before outputting.

        Parameters
        ----------
        sample_list : list
            List of input samples

        Returns
        -------
        float
            Output sample.

        """
        y = int(0)
        for sample in sample_list:
            sample_int = utils.float_to_int32(sample, self.Q_sig)
            acc = 1 << (Q_GAIN - 1)
            acc += sample_int * self.gain_int
            scaled_sample = utils.int32_mult_sat_extract(acc, 1, Q_GAIN)
            y += scaled_sample

        y = utils.int32_mult_sat_extract(y, 2, 1)
        y_flt = utils.int32_to_float(y, self.Q_sig)

        return y_flt

    def process_frame(self, frame: list[np.ndarray]) -> list[np.ndarray]:
        """
        Take a list frames of samples and return the processed frames,
        using floating point maths.

        A frame is defined as a list of 1-D numpy arrays, where the
        number of arrays is equal to the number of channels, and the
        length of the arrays is equal to the frame size.

        When adding, the input channels are combined into a single
        output channel. This means the output frame will be a list of
        length 1.

        Parameters
        ----------
        frame : list
            List of frames, where each frame is a 1-D numpy array.

        Returns
        -------
        list
            Length 1 list of processed frames.
        """
        frame_np = np.array(frame)
        frame_size = frame[0].shape[0]
        output = np.zeros(frame_size)
        for sample in range(frame_size):
            output[sample] = self.process_channels(frame_np[:, sample].tolist())

        return [output]

    def process_frame_xcore(self, frame: list[np.ndarray]) -> list[np.ndarray]:
        """
        Take a list frames of samples and return the processed frames,
        using int32 fixed point maths.

        A frame is defined as a list of 1-D numpy arrays, where the
        number of arrays is equal to the number of channels, and the
        length of the arrays is equal to the frame size.

        When adding, the input channels are combined into a single
        output channel. This means the output frame will be a list of
        length 1.

        Parameters
        ----------
        frame : list
            List of frames, where each frame is a 1-D numpy array.

        Returns
        -------
        list
            Length 1 list of processed frames.
        """
        frame_np = np.array(frame)
        frame_size = frame[0].shape[0]
        output = np.zeros(frame_size)
        for sample in range(frame_size):
            output[sample] = self.process_channels_xcore(frame_np[:, sample].tolist())

        return [output]

    def freq_response(self, nfft: int = 512) -> tuple[np.ndarray, np.ndarray]:
        """
        Calculate the frequency response of the mixer, assumed to be a
        flat response scaled by the gain.

        Parameters
        ----------
        nfft : int
            Number of FFT points.

        Returns
        -------
        tuple
            A tuple containing the frequency values and the
            corresponding complex response.

        """
        w = np.fft.rfftfreq(nfft)
        h = np.ones_like(w) * self.gain
        return w, h


class adder(mixer):
    """
    A class representing an adder in a signal chain.

    This class inherits from the `mixer` class and provides an adder
    with no attenuation.

    """

    def __init__(self, fs: float, n_chans: int, Q_sig: int = dspg.Q_SIG) -> None:
        super().__init__(fs, n_chans, gain_db=0, Q_sig=Q_sig)


class subtractor(dspg.dsp_block):
    """Subtractor class for subtracting two signals."""

    def __init__(self, fs: float, Q_sig: int = dspg.Q_SIG) -> None:
        # always has 2 channels
        super().__init__(fs, 2, Q_sig)

    def process_channels(self, sample_list: list[float]) -> float:
        """
        Subtract the second input sample from the first using floating
        point maths.

        Parameters
        ----------
        sample_list : list[float]
            List of input samples.

        Returns
        -------
        float
            Result of the subtraction.
        """
        y = sample_list[0] - sample_list[1]
        y = utils.saturate_float(y, self.Q_sig)
        return y

    def process_channels_xcore(self, sample_list: list[float]) -> float:
        """
        Subtract the second input sample from the first using int32
        fixed point maths.

        The float input sample is quantized to int32, and returned to
        float before outputting

        Parameters
        ----------
        sample_list : list[float]
            List of input samples.

        Returns
        -------
        float
            Result of the subtraction.
        """
        sample_int_0 = utils.float_to_int32(sample_list[0], self.Q_sig)
        sample_int_1 = utils.float_to_int32(sample_list[1], self.Q_sig)

        acc = int(0)
        acc += sample_int_0 * 2
        acc += sample_int_1 * -2
        y = utils.int32_mult_sat_extract(acc, 1, 1)

        y_flt = utils.int32_to_float(y, self.Q_sig)

        return y_flt

    def process_frame(self, frame: list[np.ndarray]) -> list[np.ndarray]:
        """
        Process a frame of samples, using floating point maths.

        When subtracting, the input channels are combined into a single
        output channel. This means the output frame will be a list of
        length 1.

        Parameters
        ----------
        frame : list[np.ndarray]
            List of frames, where each frame is a 1-D numpy array.

        Returns
        -------
        list[np.ndarray]
            Length 1 list of processed frames.

        Raises
        ------
        ValueError
            If the length of the input frame is not 2.

        """
        if len(frame) != 2:
            raise ValueError("Subtractor requires 2 channels")

        frame_size = frame[0].shape[0]
        output = np.zeros(frame_size)
        for sample in range(frame_size):
            output[sample] = self.process_channels([frame[0][sample], frame[1][sample]])

        return [output]

    def process_frame_xcore(self, frame: list[np.ndarray]) -> list[np.ndarray]:
        """
        Process a frame of samples, using int32 fixed point maths.

        When subtracting, the input channels are combined into a single
        output channel. This means the output frame will be a list of
        length 1.

        Parameters
        ----------
        frame : list[np.ndarray]
            List of frames, where each frame is a 1-D numpy array.

        Returns
        -------
        list[np.ndarray]
            Length 1 list of processed frames.
        """
        frame_size = frame[0].shape[0]
        output = np.zeros(frame_size)
        for sample in range(frame_size):
            output[sample] = self.process_channels_xcore([frame[0][sample], frame[1][sample]])

        return [output]


class fixed_gain(dspg.dsp_block):
    """Multiply every sample by a fixed gain value.

    In the current implementation, the maximum boost is +24 dB.

    Parameters
    ----------
    gain_db : float
        The gain in decibels. Maximum fixed gain is +24 dB.

    Attributes
    ----------
    gain_db : float
    gain : float
        Gain as a linear value.
    gain_int : int
        Gain as an integer value.
    """

    def __init__(self, fs: float, n_chans: int, gain_db: float, Q_sig: int = dspg.Q_SIG):
        super().__init__(fs, n_chans, Q_sig)
        self.gain_db = gain_db

    @property
    def gain_db(self):
        """The mixer gain in decibels."""
        return self._gain_db

    @gain_db.setter
    def gain_db(self, value):
        value = _check_gain(value)
        self._gain_db = value
        self.gain, self.gain_int = db_to_qgain(self._gain_db)

    def process(self, sample: float, channel: int = 0) -> float:
        """Multiply the input sample by the gain, using floating point
        maths.

        Parameters
        ----------
        sample : float
            The input sample to be processed.
        channel : int
            The channel index to process the sample on, not used by this
            module.

        Returns
        -------
        float
            The processed output sample.
        """
        y = sample * self.gain
        y = utils.saturate_float(y, self.Q_sig)

        return y

    def process_xcore(self, sample: float, channel: int = 0) -> float:
        """Multiply the input sample by the gain, using int32 fixed
        point maths.

        The float input sample is quantized to int32, and returned to
        float before outputting

        Parameters
        ----------
        sample : float
            The input sample to be processed.
        channel : int
            The channel index to process the sample on, not used by this
            module.

        Returns
        -------
        float
            The processed output sample.
        """
        if isinstance(sample, float):
            sample_int = utils.float_to_int32(sample, self.Q_sig)
        elif isinstance(sample, int):
            sample_int = sample
        else:
            raise TypeError("input must be float or int")

        # for rounding
        acc = 1 << (Q_GAIN - 1)
        acc += sample_int * self.gain_int
        y = utils.int32_mult_sat_extract(acc, 1, Q_GAIN)

        if isinstance(sample, float):
            return utils.int32_to_float(y, self.Q_sig)
        else:
            return y

    def freq_response(self, nfft: int = 512) -> tuple[np.ndarray, np.ndarray]:
        """
        Calculate the frequency response of the gain, assumed to be a
        flat response scaled by the gain.

        Parameters
        ----------
        nfft : int
            Number of FFT points.

        Returns
        -------
        tuple
            A tuple containing the frequency values and the
            corresponding complex response.

        """
        w = np.fft.rfftfreq(nfft)
        h = np.ones_like(w) * self.gain
        return w, h


class volume_control(dspg.dsp_block):
    """
    A volume control class that allows setting the gain in decibels.
    When the user_gain is updated, an exponential slew is applied to reduce
    artifacts.

    The slew is implemented as a shift operation. The slew rate can be
    converted to a time constant using the formula:
    `time_constant = -1/ln(1 - 2^-slew_shift) * (1/fs)`

    A table of the first 10 slew shifts is shown below:

    +------------+--------------------+
    | slew_shift | Time constant (ms) |
    +============+====================+
    |      1     |        0.03        |
    +------------+--------------------+
    |      2     |        0.07        |
    +------------+--------------------+
    |      3     |        0.16        |
    +------------+--------------------+
    |      4     |        0.32        |
    +------------+--------------------+
    |      5     |        0.66        |
    +------------+--------------------+
    |      6     |        1.32        |
    +------------+--------------------+
    |      7     |        2.66        |
    +------------+--------------------+
    |      8     |        5.32        |
    +------------+--------------------+
    |      9     |       10.66        |
    +------------+--------------------+
    |     10     |       21.32        |
    +------------+--------------------+

    Parameters
    ----------
    gain_db : float, optional
        The initial gain in decibels
    slew_shift : int, optional
        The shift value used in the exponential slew.
    mute_state : int, optional
        The mute state of the Volume Control: 0: unmuted, 1: muted.

    Attributes
    ----------
    user_gain_db : float
    target_gain_db : float
    target_gain : float
        The target gain as a linear value.
    target_gain_int : int
        The target gain as a fixed-point integer value.
    gain_db : float
        The current gain in decibels.
    gain : float
        The current gain as a linear value.
    gain_int : int
        The current gain as a fixed-point integer value.
    slew_shift : int
        The shift value used in the exponential slew.
    mute_state : int
        The mute state of the Volume Control: 0: unmuted, 1: muted

    Raises
    ------
    ValueError
        If the gain_db parameter is greater than 24 dB.

    """

    def __init__(
        self,
        fs: float,
        n_chans: int,
        gain_db: float = -6,
        slew_shift: int = 7,
        mute_state: int = 0,
        Q_sig: int = dspg.Q_SIG,
    ) -> None:
        super().__init__(fs, n_chans, Q_sig)

        # set the initial target gains
        self._mute_state = False
        self.user_gain_db = gain_db
        if mute_state:
            self.mute()

        # initial applied gain can be equal to target until target changes
        self.gain_db = self._target_gain_db
        self.gain = [self.target_gain] * self.n_chans
        self.gain_int = [self.target_gain_int] * self.n_chans

        self.slew_shift = slew_shift

    @property
    def _target_gain_db(self):
        """The target gain of the volume control in decibels. The applied gain is
        slewed towards this value.
        """
        return self.__target_gain_db

    @_target_gain_db.setter
    def _target_gain_db(self, value):
        value = _check_gain(value)
<<<<<<< HEAD
        self.__target_gain_db = value
        self.target_gain, self.target_gain_int = db_to_qgain(self._target_gain_db)

    @property
    def user_gain_db(self):
        """The desired volume set by the user in decibels. If the volume control
        is muted, the target gain is not updated.
        """
        return self._user_gain_db

    @user_gain_db.setter
    def user_gain_db(self, value):
        value = _check_gain(value)
        self._user_gain_db = value
        self.user_gain, self.user_gain_int = db_to_qgain(self.user_gain_db)

        if not self._mute_state:
            self._target_gain_db = self.user_gain_db
=======
        if not self.mute_state:
            self._target_gain_db = value
            self.target_gain, self.target_gain_int = db_to_qgain(self._target_gain_db)
        else:
            self.saved_gain_db = value
>>>>>>> 1ed11dc1

    def process(self, sample: float, channel: int = 0) -> float:
        """
        Update the current gain, then multiply the input sample by
        it, using floating point maths.

        Parameters
        ----------
        sample : float
            The input sample to be processed.
        channel : int, optional
            The channel index to process the sample on. Not used by this module.

        Returns
        -------
        float
            The processed output sample.
        """
        # do the exponential slew
        self.gain[channel] += (self.target_gain - self.gain[channel]) * 2**-self.slew_shift

        y = sample * self.gain[channel]
        y = utils.saturate_float(y, self.Q_sig)
        return y

    def process_xcore(self, sample: float, channel: int = 0) -> float:
        """
        Update the current gain, then multiply the input sample by
        it, using int32 fixed point maths.

        The float input sample is quantized to int32, and returned to
        float before outputting

        Parameters
        ----------
        sample : float
            The input sample to be processed.
        channel : int
            The channel index to process the sample on, not used by this
            module.

        Returns
        -------
        float
            The processed output sample.
        """
        sample_int = utils.float_to_int32(sample, self.Q_sig)

        # do the exponential slew
        self.gain_int[channel] += (
            self.target_gain_int - self.gain_int[channel]
        ) >> self.slew_shift

        # print(f"gain {self.gain_int[0]}")

        # for rounding
        acc = 1 << (Q_GAIN - 1)
        acc += sample_int * self.gain_int[channel]
        y = utils.int32_mult_sat_extract(acc, 1, Q_GAIN)

        y_flt = utils.int32_to_float(y, self.Q_sig)

        return y_flt

    @_deprecated(
        "1.0.0",
        "2.0.0",
<<<<<<< HEAD
        "Replace `volume_control.set_gain(x)` with `volume_control.user_gain_db = x`",
=======
        "Replace `volume_control.set_gain(x)` with `volume_control.target_gain_db = x`",
>>>>>>> 1ed11dc1
    )
    def set_gain(self, gain_db: float) -> None:
        """
        Set the gain of the volume control.

        Parameters
        ----------
        gain_db : float
            The gain in decibels. Must be less than or equal to 24 dB.

        Raises
        ------
        ValueError
            If the gain_db parameter is greater than 24 dB.

        """
        self.user_gain_db = gain_db

    @property
    def mute_state(self):
        """Mutes the volume control if this is True. Setting to false
        unmutes the volume control and returns the target_gain to the
        user_gain value.
        """
        return self._mute_state

    @mute_state.setter
    def mute_state(self, value):
        if value == True:
            """Mute the volume control."""
            self._target_gain_db = -np.inf
            self._mute_state = True
        else:
            """Unmute the volume control."""
            self._mute_state = False
            self._target_gain_db = self.user_gain_db

    def mute(self) -> None:
        """Mute the volume control."""
<<<<<<< HEAD
        self.mute_state = True
=======
        if not self.mute_state:
            self.saved_gain_db = self.target_gain_db
            self.target_gain_db = -np.inf
            self.mute_state = True
>>>>>>> 1ed11dc1

    def unmute(self) -> None:
        """Unmute the volume control."""
        self.mute_state = False


class switch(dspg.dsp_block):
    """A class representing a switch in a signal chain.

    Attributes
    ----------
    switch_position : int
        The current position of the switch.

    """

    def __init__(self, fs, n_chans, Q_sig: int = dspg.Q_SIG) -> None:
        super().__init__(fs, n_chans, Q_sig)
        self.switch_position = 0
        return

    def process_channels(self, sample_list: list[float]) -> float:
        """Return the sample at the current switch position.

        This method takes a list of samples and returns the sample at
        the current switch position.

        Parameters
        ----------
        sample_list : list
            A list of samples for each of the switch inputs.

        Returns
        -------
        y : float
            The sample at the current switch position.
        """
        y = sample_list[self.switch_position]
        return y

    def process_channels_xcore(self, sample_list: list[float]) -> float:
        """Return the sample at the current switch position.

        As there is no DSP, this just calls self.process.

        Parameters
        ----------
        sample_list : list
            A list of samples for each of the switch inputs.
        channel : int
            Not used by this DSP module.

        Returns
        -------
        y : float
            The sample at the current switch position.
        """
        return self.process_channels(sample_list)

    def process_frame(self, frame: list[np.ndarray]) -> list[np.ndarray]:
        """
        Take a list frames of samples and return the processed frames,
        using floating point maths.

        A frame is defined as a list of 1-D numpy arrays, where the
        number of arrays is equal to the number of channels, and the
        length of the arrays is equal to the frame size.

        When switching, the input channels are combined into a single
        output channel. This means the output frame will be a list of
        length 1.

        Parameters
        ----------
        frame : list
            List of frames, where each frame is a 1-D numpy array.

        Returns
        -------
        list
            Length 1 list of processed frames.
        """
        frame_np = np.array(frame)
        frame_size = frame[0].shape[0]
        output = np.zeros(frame_size)
        for sample in range(frame_size):
            output[sample] = self.process_channels(frame_np[:, sample].tolist())

        return [output]

    def process_frame_xcore(self, frame: list[np.ndarray]) -> list[np.ndarray]:
        """
        Take a list frames of samples and return the processed frames,
        using int32 fixed point maths.

        A frame is defined as a list of 1-D numpy arrays, where the
        number of arrays is equal to the number of channels, and the
        length of the arrays is equal to the frame size.

        When switching, the input channels are combined into a single
        output channel. This means the output frame will be a list of
        length 1.

        Parameters
        ----------
        frame : list
            List of frames, where each frame is a 1-D numpy array.

        Returns
        -------
        list
            Length 1 list of processed frames.
        """
        frame_np = np.array(frame)
        frame_size = frame[0].shape[0]
        output = np.zeros(frame_size)
        for sample in range(frame_size):
            output[sample] = self.process_channels_xcore(frame_np[:, sample].tolist())

        return [output]

    def move_switch(self, position: int) -> None:
        """Move the switch to the specified position. This will cause
        the channel in sample_list[position] to be output.

        Parameters
        ----------
        position : int
            The position to move the switch to.
        """
        if position < 0 or position >= self.n_chans:
            warnings.warn(
                f"Switch position {position} is out of range, keeping old switch position"
            )
        else:
            self.switch_position = position
        return


class delay(dspg.dsp_block):
    """
    A simple delay line class.

    Note the minimum delay provided by this block is 1 sample. Setting
    the delay to 0 will still yield a 1 sample delay.

    Parameters
    ----------
    max_delay : float
        The maximum delay in specified units.
    starting_delay : float
        The starting delay in specified units.
    units : str, optional
        The units of the delay, can be 'samples', 'ms' or 's'.
        Default is 'samples'.

    Attributes
    ----------
    max_delay : int
        The maximum delay in samples.
    delay : int
        The current delay in samples.
    buffer : np.ndarray
        The delay line buffer.
    buffer_idx : int
        The current index of the buffer.
    """

    def __init__(
        self, fs, n_chans, max_delay: float, starting_delay: float, units: str = "samples"
    ) -> None:
        super().__init__(fs, n_chans)

        self._delay_units = utils.check_time_units(units)
        if max_delay <= 0:
            raise ValueError("Max delay must be greater than zero")

        # max delay cannot be changed, or you'll overflow the buffer
        max_delay = utils.time_to_samples(self.fs, max_delay, self.delay_units)
        self._max_delay = max_delay

        self.delay_time = starting_delay

        self.buffer_idx = 0
        # don't need separate implementation for float/xcore
        self.process_channels_xcore = self.process_channels
        self.process_frame_xcore = self.process_frame

        self.reset_state()

    @property
    def delay_time(self):
        """The delay time in delay_units."""
        return self._delay_time

    @delay_time.setter
    def delay_time(self, value):
        self._delay_time = value
        self.delay = utils.time_to_samples(self.fs, value, self.delay_units)

    @property
    def delay_units(self):
        """The units for delay_time. This must be on of {"samples", "ms", "s"}."""
        return self._delay_units

    @delay_units.setter
    def delay_units(self, value):
        self._delay_units = utils.check_time_units(value)

        if self._delay_units == "samples":
            new_coeff = 1
        elif self._delay_units == "ms":
            new_coeff = self.fs / 1000
        elif self._delay_units == "s":
            new_coeff = self.fs

        # keep the same delay in samples, but update delay_time for the new units
        self._delay_time = self.delay * new_coeff

    @property
    def delay(self):
        """The delay in samples. This will saturate to max_delay."""
        return self._delay

    @delay.setter
    def delay(self, value):
        if value <= self._max_delay:
            self._delay = value
        else:
            self._delay = self._max_delay

            warnings.warn(
                "Delay cannot be greater than max delay, setting to max delay", UserWarning
            )

    def reset_state(self) -> None:
        """Reset all the delay line values to zero."""
        self.buffer = np.zeros((self.n_chans, self._max_delay))
        return

    def set_delay(self, delay: float, units: str = "samples") -> None:
        """
        Set the length of the delay line, will saturate at max_delay.

        Parameters
        ----------
        delay : float
            The delay length in specified units.
        units : str, optional
            The units of the delay, can be 'samples', 'ms' or 's'.
            Default is 'samples'.
        """
        # update private units first to avoid recalculating old delay time
        self._delay_units = utils.check_time_units(units)
        self.delay_time = delay
        return

    def process_channels(self, sample: list[float]) -> list[float]:
        """
        Put the new sample in the buffer and return the oldest sample.

        Parameters
        ----------
        sample : list
            List of input samples

        Returns
        -------
        float
            List of delayed samples.
        """
        y = self.buffer[:, self.buffer_idx].copy().astype(type(sample[0]))
        self.buffer[:, self.buffer_idx] = sample
        # not using the modulo because it breaks for when delay = 0
        self.buffer_idx += 1
        if self.buffer_idx >= self.delay:
            self.buffer_idx = 0
        return y.tolist()

    def process_frame(self, frame: list[np.ndarray]) -> list[np.ndarray]:
        """
        Take a list frames of samples and return the processed frames.

        A frame is defined as a list of 1-D numpy arrays, where the
        number of arrays is equal to the number of channels, and the
        length of the arrays is equal to the frame size.

        After the delay the output frame will have the same format.

        Parameters
        ----------
        frame : list
            List of frames, where each frame is a 1-D numpy array.

        Returns
        -------
        list
            Length n_chans list of 1-D numpy arrays.
        """
        frame_np = np.array(frame)
        frame_size = frame[0].shape[0]
        output = np.zeros((len(frame), frame_size))
        for sample in range(frame_size):
            output[:, sample] = self.process_channels(frame_np[:, sample].tolist())

        out_list = []
        for chan in range(len(frame)):
            out_list.append(output[chan])

        return out_list<|MERGE_RESOLUTION|>--- conflicted
+++ resolved
@@ -562,7 +562,6 @@
     @_target_gain_db.setter
     def _target_gain_db(self, value):
         value = _check_gain(value)
-<<<<<<< HEAD
         self.__target_gain_db = value
         self.target_gain, self.target_gain_int = db_to_qgain(self._target_gain_db)
 
@@ -581,13 +580,6 @@
 
         if not self._mute_state:
             self._target_gain_db = self.user_gain_db
-=======
-        if not self.mute_state:
-            self._target_gain_db = value
-            self.target_gain, self.target_gain_int = db_to_qgain(self._target_gain_db)
-        else:
-            self.saved_gain_db = value
->>>>>>> 1ed11dc1
 
     def process(self, sample: float, channel: int = 0) -> float:
         """
@@ -655,11 +647,7 @@
     @_deprecated(
         "1.0.0",
         "2.0.0",
-<<<<<<< HEAD
         "Replace `volume_control.set_gain(x)` with `volume_control.user_gain_db = x`",
-=======
-        "Replace `volume_control.set_gain(x)` with `volume_control.target_gain_db = x`",
->>>>>>> 1ed11dc1
     )
     def set_gain(self, gain_db: float) -> None:
         """
@@ -699,14 +687,7 @@
 
     def mute(self) -> None:
         """Mute the volume control."""
-<<<<<<< HEAD
         self.mute_state = True
-=======
-        if not self.mute_state:
-            self.saved_gain_db = self.target_gain_db
-            self.target_gain_db = -np.inf
-            self.mute_state = True
->>>>>>> 1ed11dc1
 
     def unmute(self) -> None:
         """Unmute the volume control."""
