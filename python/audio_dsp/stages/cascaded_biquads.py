# Copyright 2024 XMOS LIMITED.
# This Software is subject to the terms of the XMOS Public Licence: Version 1.
"""Cascaded biquad stage."""

from ..design.stage import Stage, find_config
from ..dsp import cascaded_biquads as casc_bq
import numpy as np
from typing import Any


def _parametric_eq_doc(wrapped):
    """Generate docs for parametric eq."""
    import inspect
    from ..dsp import biquad

    # find all the biquad design methods
    design_funcs = [
        f[1] for f in inspect.getmembers(biquad, inspect.isfunction) if f[0].startswith("biquad_")
    ]

    # get arg names excluding fs and num channels which are the first 2 args.
    func_args = [inspect.getfullargspec(f)[0][2:] for f in design_funcs]

    # construct a string describing all the design options.
    doc_gen = "\n\n"
    for f, args in zip(design_funcs, func_args):
        arg_str = ", ".join(['"' + f.__name__ + '"', *args])
        doc_gen += f"            [{arg_str}]\n"
    wrapped.__doc__ = wrapped.__doc__.format(generated_doc=doc_gen)
    return wrapped


class CascadedBiquads(Stage):
    """8 Cascaded biquads."""

    def __init__(self, **kwargs):
        super().__init__(config=find_config("cascaded_biquads"), **kwargs)
        self.create_outputs(self.n_in)

        filter_spec = [
            ["bypass"],
            ["bypass"],
            ["bypass"],
            ["bypass"],
            ["bypass"],
            ["bypass"],
            ["bypass"],
            ["bypass"],
        ]
        self.dsp_block = casc_bq.parametric_eq_8band(self.fs, self.n_in, filter_spec)

        self.filter_coeffs = []
        self.left_shift = []
        for bq in self.dsp_block.biquads:
            self.filter_coeffs.extend(bq.coeffs)
            self.left_shift.append(bq.b_shift)

        self.set_control_field_cb(
            "filter_coeffs", lambda: [i for i in self._get_fixed_point_coeffs()]
        )
        self.set_control_field_cb(
            "left_shift", lambda: [i.b_shift for i in self.dsp_block.biquads]
        )

<<<<<<< HEAD
        self.stage_memory_parameters = (self.n_in,)

    def get_fixed_point_coeffs(self):
=======
    def _get_fixed_point_coeffs(self):
>>>>>>> 037d2e0e
        fc = []
        for bq in self.dsp_block.biquads:
            fc.extend(bq.coeffs)
        a = np.array(fc)
        return np.array(a * (2**30), dtype=np.int32)

    @_parametric_eq_doc
    def make_parametric_eq(self, filter_spec: list[list[Any]]) -> "CascadedBiquads":
        """Configure this instance as a Parametric Equaliser.

        This allows each of the 8 biquads to be individually designed using the designer
        methods for the biquad. This expects to receive a list of up to 8 biquad design descriptions
        where a biquad design description is of the form::

            ["type", args...]

        where "type" is a string defining how the biquad should be designed e.g. "lowpass", and args...
        is all the parameters to design that type of filter. All options and arguments are listed below::{generated_doc}
        """
        self.details = dict(type="parametric")
        self.dsp_block = casc_bq.parametric_eq_8band(self.fs, self.n_in, filter_spec)
        return self

    def make_butterworth_highpass(self, N: int, fc: float) -> "CascadedBiquads":
        """Configure this instance as a Butterworth highpass filter."""
        self.details = dict(type="butterworth lowpass", N=N, fc=fc)
        self.details = dict(type="butterworth highpass", N=N, fc=fc)
        self.dsp_block = casc_bq.butterworth_highpass(self.fs, self.n_in, N, fc)
        return self

    def make_butterworth_lowpass(self, N: int, fc: float) -> "CascadedBiquads":
        """Configure this instance as a Butterworth lowpass filter."""
        self.details = dict(type="butterworth lowpass", N=N, fc=fc)
        self.dsp_block = casc_bq.butterworth_lowpass(self.fs, self.n_in, N, fc)
        return self<|MERGE_RESOLUTION|>--- conflicted
+++ resolved
@@ -62,13 +62,9 @@
             "left_shift", lambda: [i.b_shift for i in self.dsp_block.biquads]
         )
 
-<<<<<<< HEAD
         self.stage_memory_parameters = (self.n_in,)
 
-    def get_fixed_point_coeffs(self):
-=======
     def _get_fixed_point_coeffs(self):
->>>>>>> 037d2e0e
         fc = []
         for bq in self.dsp_block.biquads:
             fc.extend(bq.coeffs)
