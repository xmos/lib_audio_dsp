# Copyright 2024 XMOS LIMITED.
# This Software is subject to the terms of the XMOS Public Licence: Version 1.
from ..design.stage import Stage, find_config
from ..dsp import drc as drc
from ..dsp import generic as dspg


class LimiterRMS(Stage):
    def __init__(self, **kwargs):
        super().__init__(config=find_config("limiter_rms"), **kwargs)
        self.create_outputs(self.n_in)

        threshold = 0
        at = 0.01
        rt = 0.2
        self.dsp_block = drc.limiter_rms(self.fs, self.n_in, threshold, at, rt)

<<<<<<< HEAD
        self.set_control_field_cb("attack_alpha", self.dsp_block.attack_alpha_f32)
        self.set_control_field_cb("release_alpha", self.dsp_block.release_alpha_f32)
        self.set_control_field_cb("threshold", self.dsp_block.threshold_f32)
=======
        self.set_control_field_cb("attack_alpha", lambda: self.dsp_block.attack_alpha_int)
        self.set_control_field_cb("release_alpha", lambda: self.dsp_block.release_alpha_int)
        self.set_control_field_cb("threshold", lambda: self.dsp_block.threshold_int)
>>>>>>> 19572a4b

    def make_limiter_rms(self, threshold_db, attack_t, release_t, delay=0, Q_sig=dspg.Q_SIG):
        """Update limiter configuration based on new parameters."""
        self.details = dict(
            threshold_db=threshold_db,
            attack_t=attack_t,
            release_t=release_t,
            delay=delay,
            Q_sig=Q_sig,
        )
        self.dsp_block = drc.limiter_rms(
            self.fs, self.n_in, threshold_db, attack_t, release_t, delay, Q_sig
        )
        return self


class LimiterPeak(Stage):
    def __init__(self, **kwargs):
        super().__init__(config=find_config("limiter_peak"), **kwargs)
        self.create_outputs(self.n_in)

        threshold = 0
        at = 0.01
        rt = 0.2
        self.dsp_block = drc.limiter_peak(self.fs, self.n_in, threshold, at, rt)

<<<<<<< HEAD
        self.set_control_field_cb("attack_alpha", self.dsp_block.attack_alpha_f32)
        self.set_control_field_cb("release_alpha", self.dsp_block.release_alpha_f32)
        self.set_control_field_cb("threshold", self.dsp_block.threshold_f32)
=======
        self.set_control_field_cb("attack_alpha", lambda: self.dsp_block.attack_alpha_int)
        self.set_control_field_cb("release_alpha", lambda: self.dsp_block.release_alpha_int)
        self.set_control_field_cb("threshold", lambda: self.dsp_block.threshold_int)
>>>>>>> 19572a4b

    def make_limiter_peak(self, threshold_db, attack_t, release_t, delay=0, Q_sig=dspg.Q_SIG):
        """Update limiter configuration based on new parameters."""
        self.details = dict(
            threshold_db=threshold_db,
            attack_t=attack_t,
            release_t=release_t,
            delay=delay,
            Q_sig=Q_sig,
        )
        self.dsp_block = drc.limiter_peak(
            self.fs, self.n_in, threshold_db, attack_t, release_t, delay, Q_sig
        )
        return self<|MERGE_RESOLUTION|>--- conflicted
+++ resolved
@@ -15,15 +15,9 @@
         rt = 0.2
         self.dsp_block = drc.limiter_rms(self.fs, self.n_in, threshold, at, rt)
 
-<<<<<<< HEAD
-        self.set_control_field_cb("attack_alpha", self.dsp_block.attack_alpha_f32)
-        self.set_control_field_cb("release_alpha", self.dsp_block.release_alpha_f32)
-        self.set_control_field_cb("threshold", self.dsp_block.threshold_f32)
-=======
         self.set_control_field_cb("attack_alpha", lambda: self.dsp_block.attack_alpha_int)
         self.set_control_field_cb("release_alpha", lambda: self.dsp_block.release_alpha_int)
         self.set_control_field_cb("threshold", lambda: self.dsp_block.threshold_int)
->>>>>>> 19572a4b
 
     def make_limiter_rms(self, threshold_db, attack_t, release_t, delay=0, Q_sig=dspg.Q_SIG):
         """Update limiter configuration based on new parameters."""
@@ -50,15 +44,9 @@
         rt = 0.2
         self.dsp_block = drc.limiter_peak(self.fs, self.n_in, threshold, at, rt)
 
-<<<<<<< HEAD
-        self.set_control_field_cb("attack_alpha", self.dsp_block.attack_alpha_f32)
-        self.set_control_field_cb("release_alpha", self.dsp_block.release_alpha_f32)
-        self.set_control_field_cb("threshold", self.dsp_block.threshold_f32)
-=======
         self.set_control_field_cb("attack_alpha", lambda: self.dsp_block.attack_alpha_int)
         self.set_control_field_cb("release_alpha", lambda: self.dsp_block.release_alpha_int)
         self.set_control_field_cb("threshold", lambda: self.dsp_block.threshold_int)
->>>>>>> 19572a4b
 
     def make_limiter_peak(self, threshold_db, attack_t, release_t, delay=0, Q_sig=dspg.Q_SIG):
         """Update limiter configuration based on new parameters."""
