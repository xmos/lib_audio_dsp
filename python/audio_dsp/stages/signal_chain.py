--- conflicted
+++ resolved
@@ -16,10 +16,7 @@
     DelayParameters,
     DelayConfig,
     CrossfaderParameters,
-<<<<<<< HEAD
-=======
     ForkConfig,
->>>>>>> df43c027
 )
 from audio_dsp.design.stage import (
     Stage,
@@ -462,27 +459,13 @@
         max_delay: float = 1024,
         starting_delay: float = 0,
         units: str = "samples",
-<<<<<<< HEAD
-        config: Optional[DelayConfig] = None,
-        parameters: Optional[DelayParameters] = None,
-=======
->>>>>>> df43c027
         **kwargs,
     ):
         super().__init__(config=find_config("delay"), **kwargs)
         self.create_outputs(self.n_in)
 
-<<<<<<< HEAD
-        # Get config values
-        if config is not None:
-            max_delay = config.max_delay
-        # Get parameter values
-        if parameters is not None:
-            starting_delay = parameters.delay
-=======
         self.config = DelayConfig(max_delay=max_delay, units=units)  # pyright: ignore
         max_delay = self.config.max_delay
->>>>>>> df43c027
 
         self.dsp_block: sc.delay = sc.delay(self.fs, self.n_in, max_delay, starting_delay, units)
         self["max_delay"] = max_delay
