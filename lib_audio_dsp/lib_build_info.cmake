set(LIB_C_SRCS "")

# TODO Let the user specify their own extra stages
#
# The sources in the "stages" subdirectories of src/ and api/ require
# some code generation to take place. The below implements the code
# generation using some python that is a part of this repo.
#
# As this repo should also be available as a general purpose DSP library
# for which no code generation is requried it is desired that installing the
# python dependencies should not be required for that use case. Therefore
# the below checks if the dependencies are available. If they are then it
# always adds the code gen to the build and it is up to Make to decide
# if the are needed. If the dependencies are not present, then the auto gen
# will not be added to the build, a message is printed, and any build which
# uses the stages api will fail at compile time.
set(STAGES_INCLUDED OFF)
find_program(PYTHON_EXE python)
if(PYTHON_EXE)
    execute_process(COMMAND ${PYTHON_EXE} -c "import audio_dsp"
                    OUTPUT_QUIET ERROR_QUIET RESULT_VARIABLE AUDIO_DSP_NOT_INSTALLED)
    if(NOT ${AUDIO_DSP_NOT_INSTALLED})
        set(STAGES_INCLUDED ON)
        set(AUTOGEN_DIR ${CMAKE_CURRENT_BINARY_DIR}/src.autogen )
        set(LIB_AUDIO_DSP_PATH ${CMAKE_CURRENT_LIST_DIR})
        set(CONFIG_YAML_PATH ${LIB_AUDIO_DSP_PATH}/../stage_config)
        file(GLOB MODULE_CONFIG_YAML_FILES  ${CONFIG_YAML_PATH}/*.yaml )
        file(GLOB TEMPLATE_FILES ${LIB_AUDIO_DSP_PATH}/../python/audio_dsp/design/templates/*.mako)
        unset(CMD_MAP_GEN_ARGS)
        list(APPEND CMD_MAP_GEN_ARGS --config-dir ${CONFIG_YAML_PATH} --out-dir ${AUTOGEN_DIR})
        set(CMD_MAP_GEN_SCRIPT ${LIB_AUDIO_DSP_PATH}/../python/audio_dsp/design/parse_config.py)

        # Get output C file names
        set(OUTPUT_C_FILES ${AUTOGEN_DIR}/generator/gen_cmd_map_offset.c)

        # output h file names
        set(OUTPUT_H_FILES ${AUTOGEN_DIR}/common/cmds.h ${AUTOGEN_DIR}/device/cmd_offsets.h ${AUTOGEN_DIR}/host/host_cmd_map.h)
        foreach(YAML_FILE ${MODULE_CONFIG_YAML_FILES})
            get_filename_component(STAGE_NAME ${YAML_FILE} NAME_WE)
            list(APPEND OUTPUT_H_FILES ${AUTOGEN_DIR}/common/${STAGE_NAME}_config.h)
        endforeach()

        add_custom_command(
            OUTPUT ${OUTPUT_C_FILES} ${OUTPUT_H_FILES}
            COMMAND ${PYTHON_EXE} -m audio_dsp.design.parse_config ${CMD_MAP_GEN_ARGS}
            DEPENDS ${MODULE_CONFIG_YAML_FILES} ${CMD_MAP_GEN_SCRIPT} ${TEMPLATE_FILES}
            COMMENT "Generating cmd_map files included in the device and host application"
            VERBATIM
        )

        file(RELATIVE_PATH REL_AUTOGEN_DIR ${CMAKE_CURRENT_LIST_DIR} ${AUTOGEN_DIR})
        set(PIPELINE_DESIGN_INCLUDE_DIRS ${REL_AUTOGEN_DIR}/common ${REL_AUTOGEN_DIR}/device)

<<<<<<< HEAD
        if(NOT TARGET cmd_map_generation)
            add_custom_target(cmd_map_generation
                DEPENDS ${OUTPUT_C_FILES} ${OUTPUT_H_FILES})
        endif()
        
=======
        add_custom_target(cmd_map_generation
            DEPENDS ${OUTPUT_C_FILES} ${OUTPUT_H_FILES})

>>>>>>> 65ff694a
        file(GLOB STAGES_C_SOURCES RELATIVE ${CMAKE_CURRENT_LIST_DIR} CONFIGURE_DEPENDS "${CMAKE_CURRENT_LIST_DIR}/src/stages/*.c")
        list(APPEND LIB_C_SRCS ${STAGES_C_SOURCES})
    else()
        message("Excluding lib_audio_dsp stages as audio_dsp python package not available")
    endif()
else()
    message("Excluding lib_audio_dsp stages as python not available")
endif()


set(LIB_NAME lib_audio_dsp)
set(LIB_VERSION 0.1.0)
set(LIB_INCLUDES api ${PIPELINE_DESIGN_INCLUDE_DIRS})
file(GLOB DSP_C_SOURCES RELATIVE ${CMAKE_CURRENT_LIST_DIR} CONFIGURE_DEPENDS "${CMAKE_CURRENT_LIST_DIR}/src/dsp/*.c")
list(APPEND LIB_C_SRCS ${DSP_C_SOURCES})
set(LIB_DEPENDENT_MODULES "lib_xcore_math(xcommon_cmake)" "lib_logging")
set(LIB_COMPILER_FLAGS -O3 -Wall -Werror -g )
set(LIB_OPTIONAL_HEADERS adsp_generated.h)

XMOS_REGISTER_MODULE()

if(STAGES_INCLUDED)
    foreach(target ${APP_BUILD_TARGETS})
        add_dependencies(${target} cmd_map_generation)
    endforeach()
endif()<|MERGE_RESOLUTION|>--- conflicted
+++ resolved
@@ -51,17 +51,11 @@
         file(RELATIVE_PATH REL_AUTOGEN_DIR ${CMAKE_CURRENT_LIST_DIR} ${AUTOGEN_DIR})
         set(PIPELINE_DESIGN_INCLUDE_DIRS ${REL_AUTOGEN_DIR}/common ${REL_AUTOGEN_DIR}/device)
 
-<<<<<<< HEAD
         if(NOT TARGET cmd_map_generation)
             add_custom_target(cmd_map_generation
                 DEPENDS ${OUTPUT_C_FILES} ${OUTPUT_H_FILES})
         endif()
         
-=======
-        add_custom_target(cmd_map_generation
-            DEPENDS ${OUTPUT_C_FILES} ${OUTPUT_H_FILES})
-
->>>>>>> 65ff694a
         file(GLOB STAGES_C_SOURCES RELATIVE ${CMAKE_CURRENT_LIST_DIR} CONFIGURE_DEPENDS "${CMAKE_CURRENT_LIST_DIR}/src/stages/*.c")
         list(APPEND LIB_C_SRCS ${STAGES_C_SOURCES})
     else()
