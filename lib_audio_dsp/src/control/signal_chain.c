--- conflicted
+++ resolved
@@ -10,7 +10,6 @@
 #error "Need to change the assert value in adsp_db_to_gain"
 #endif
 
-<<<<<<< HEAD
 #ifndef __XS3A__
 /**
  * @brief Convert a positive float value to a fixed point int32 number in
@@ -30,7 +29,7 @@
 #endif
 
 
-int32_t adsp_dB_to_gain(float dB_gain) {
+int32_t adsp_db_to_gain(float dB_gain) {
   // special case for -inf dB
   if (dB_gain == -INFINITY){return 0;}
 
@@ -48,18 +47,6 @@
   #else
     int32_t mant = _positive_float2fixed_qgain(A);
   #endif
-=======
-int32_t adsp_db_to_gain(float dB_gain) {
-  xassert(dB_gain <= 24 && "Maximum fixed gain is +24 dB");
-  float gain_fl = powf(10, (dB_gain / 20));
-  // gain_fl will always be positive
-  int32_t zero, exp; unsigned mant;
-  asm("fsexp %0, %1, %2": "=r" (zero), "=r" (exp): "r" (gain_fl));
-  asm("fmant %0, %1": "=r" (mant): "r" (gain_fl));
-  // mant to q27
-  right_shift_t shr = -Q_GAIN - exp + 23;
-  mant >>= shr;
->>>>>>> 97358e38
   return mant;
 }
 
@@ -71,18 +58,14 @@
   volume_control_t vol_ctl;
   
   vol_ctl.mute_state = mute_state;
-<<<<<<< HEAD
 
   // if starting muted, we need to set target_gain to 0.
   if (mute_state){
     adsp_volume_control_mute(&vol_ctl);
   }
 
-  adsp_volume_control_set_gain(&vol_ctl, adsp_dB_to_gain(gain_dB));
+  adsp_volume_control_set_gain(&vol_ctl, adsp_db_to_gain(gain_dB));
 
-=======
-  adsp_volume_control_set_gain(&vol_ctl, adsp_db_to_gain(gain_dB));
->>>>>>> 97358e38
   vol_ctl.slew_shift = slew_shift;
 
   return vol_ctl;
