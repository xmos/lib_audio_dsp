--- conflicted
+++ resolved
@@ -410,15 +410,9 @@
 @pytest.mark.parametrize("rt", [0.2, 0.3, 0.5])
 @pytest.mark.parametrize("at", [0.001, 0.01, 0.1])
 def test_drc_component_bypass(fs, component, at, rt, threshold, ratio):
-<<<<<<< HEAD
     # test that a drc component is bit exact when the signal is below
     # the threshold (or above in the case of a noise gate).
-    if component == "noise_gate":
-        #TODO fixme
-        pytest.xfail("suspected float32 issue for noise gate")
-=======
->>>>>>> 19572a4b
-    # check that a 24b quantized chirp is bit exact if it's below the threshold
+
     component_handle = getattr(drc, component)
 
     if threshold is not None:
@@ -441,10 +435,6 @@
         drcut.reset_state()
         for n in np.arange(len(signal)):
             output_flt[n] = drcut.process(signal[n])
-<<<<<<< HEAD
-
-=======
->>>>>>> 19572a4b
     else:
         # limiter and compressor have 3 outputs
         for n in np.arange(len(signal)):
@@ -499,6 +489,10 @@
 
     output_xcore = np.zeros(len(signal))
     output_flt = np.zeros(len(signal))
+    gain_xcore = np.zeros(len(signal))
+    gain_flt = np.zeros(len(signal))
+    env_xcore = np.zeros(len(signal))
+    env_flt = np.zeros(len(signal))
 
     if "envelope" in component:
         # envelope detector has 1 output
@@ -507,17 +501,13 @@
         drcut.reset_state()
         for n in np.arange(len(signal)):
             output_flt[n] = drcut.process(signal[n])
-<<<<<<< HEAD
-
-=======
->>>>>>> 19572a4b
     else:
         # limiter and compressor have 3 outputs
         for n in np.arange(len(signal)):
-            output_xcore[n], _, _ = drcut.process_xcore(signal[n])
+            output_xcore[n], gain_xcore[n], env_xcore[n] = drcut.process_xcore(signal[n])
         drcut.reset_state()
         for n in np.arange(len(signal)):
-            output_flt[n], _, _ = drcut.process(signal[n])
+            output_flt[n], gain_flt[n], env_flt[n] = drcut.process(signal[n])
 
     # small signals are always going to be ropey due to quantizing, so just check average error of top half
     top_half = utils.db(output_flt) > -50
@@ -624,9 +614,9 @@
 # TODO compressor tests
 
 if __name__ == "__main__":
-    # test_drc_component(48000, "limiter_peak", 1, 1, 1)
+    # test_drc_component(48000, "limiter_peak", 0.1, 0.5, -6, None)
     # test_limiter_peak_attack(48000, 0.1, -10)
     # comp_vs_limiter(48000, 0.001, 0)
     # test_comp_ratio(48000, 0.00000001, 0.00000001, 2, -10)
-    # test_mono_vs_stereo(48000, "limiter_peak", "limiter_peak_stereo", 0.001, 0.01, -6)
-    test_sidechain_mono_vs_comp(16000, 0.05, -40)+    test_mono_vs_stereo(48000, "limiter_peak", "limiter_peak_stereo", 0.001, 0.01, -6, None)
+    # test_sidechain_mono_vs_comp(16000, 0.05, -40)