import numpy as np
import pytest

import audio_dsp.dsp.drc as drc
import audio_dsp.dsp.utils as utils
import audio_dsp.dsp.signal_gen as gen


@pytest.mark.parametrize("fs", [48000])
@pytest.mark.parametrize("at", [0.001, 0.01, 0.05, 0.1, 0.2, 0.3, 0.5])
@pytest.mark.parametrize("threshold", [-20, -10, -6, 0])
def test_limiter_peak_attack(fs, at, threshold):
    # Attack time test bads on Figure 2 in Guy McNally's "Dynamic Range Control
    # of Digital Audio Signals"

    # Make a constant signal at 6dB above the threshold, make 2* length of
    # attack time to keep the test quick
    x = np.ones(int(at*2*fs))
    x[:] = utils.db2gain(threshold + 6)
    t = np.arange(len(x))/fs

<<<<<<< HEAD
    # fixed release time, not that we're going to use it
    lt = drc.limiter_peak(fs, threshold, at, 0.3)
=======
    lt = drc.limiter_peak(fs, 1, threshold, at, 0.3)
>>>>>>> 09bc9583

    y = np.zeros_like(x)
    f = np.zeros_like(x)
    env = np.zeros_like(x)

    # do the processing
    for n in range(len(y)):
        y[n], f[n], env[n] = lt.process(x[n])

    # attack time is defined as how long to get within 2dB of final value,
    # in this case the threshold. Find when we get to this
    thresh_passed = np.argmax(utils.db(env) > threshold)
    sig_3dB = np.argmax(utils.db(y) < threshold + 2)

    measured_at = t[sig_3dB] - t[thresh_passed]
    print("target: %.3f, measured: %.3f" % (at, measured_at))

    # be somewhere vaugely near the spec, attack time definition is variable!
    assert measured_at/at > 0.85
    assert measured_at/at < 1.15


@pytest.mark.parametrize("fs", [48000])
@pytest.mark.parametrize("rt", [0.001, 0.01, 0.05, 0.1, 0.2, 0.3, 0.5])
@pytest.mark.parametrize("threshold", [-20, -10, -6, 0])
def test_limiter_peak_release(fs, rt, threshold):
    # Release time test bads on Figure 2 in Guy McNally's "Dynamic Range
    # Control of Digital Audio Signals"

    # Make a step down signal from 6dB above the threshold to 3dB below
    # threshold, make 2* length of release time plus 0.5 to keep the test quick
    x = np.ones(int((0.5+rt*2)*fs))
    x[:int(0.5*fs)] = utils.db2gain(threshold + 6)
    x[int(0.5*fs):] = utils.db2gain(threshold - 3)
    t = np.arange(len(x))/fs

<<<<<<< HEAD
    # fixed attack time of 0.01, so should have converged by 0.5s
    lt = drc.limiter_peak(fs, threshold, 0.01, rt)
=======
    lt = drc.limiter_peak(fs, 1, threshold, 0.01, rt)
>>>>>>> 09bc9583

    y = np.zeros_like(x)
    f = np.zeros_like(x)
    env = np.zeros_like(x)

    # do the processing
    for n in range(len(y)):
        y[n], f[n], env[n] = lt.process(x[n])

    # find when within 3dB of target value after dropping below the threshold,
    # in this case the original value of 2dB below the threshold.
    sig_3dB = np.argmax(utils.db(y[int(0.5*fs):]) > threshold - 2 - 3)

    measured_rt = t[sig_3dB]
    print("target: %.3f, measured: %.3f" % (rt, measured_rt))
    print(measured_rt/rt)

    # be somewhere vaugely near the spec
    assert measured_rt/rt > 0.8
    assert measured_rt/rt < 1.2


@pytest.mark.parametrize("fs", [48000])
@pytest.mark.parametrize("component, threshold", [("limiter_peak", -20),
                                                  ("limiter_peak", -6),
                                                  ("limiter_peak", 0),
                                                  ("limiter_peak", 6),
                                                  ("limiter_rms", -20),
                                                  ("limiter_rms", -6),
                                                  ("limiter_rms", 0),
                                                  ("limiter_rms", 6),
                                                  ("envelope_detector_peak", None),
                                                  ("envelope_detector_rms", None)])
@pytest.mark.parametrize("rt", [0.05, 0.1, 0.2, 0.5, 3.0])
@pytest.mark.parametrize("at", [0.001, 0.01, 0.05, 0.1, 0.2, 0.5])
def test_drc_component(fs, component, at, rt, threshold):
    component_handle = getattr(drc, component)

    if threshold is not None:
        drcut = component_handle(fs, 1, threshold, at, rt)
    else:
        drcut = component_handle(fs, 1, at, rt)

    signal = gen.log_chirp(fs, int(0.1+(rt+at)*2), 1)
    len_sig = len(signal)

    if threshold is not None:
        # If we are a limiter or compressor, have first half of signal above
        # the threshold and second half below
        signal[:len_sig//2] *= utils.db2gain(threshold + 6)
        signal[len_sig//2:] *= utils.db2gain(threshold - 3)
    else:
        # if we are an envelope detector, amplitude modulate with a sin to give
        # something to follow
        t = np.arange(len(signal))/fs
        signal *= np.sin(t*2*np.pi*0.5)

    output_int = np.zeros(len(signal))
    output_flt = np.zeros(len(signal))

    if "envelope" in component:
        # envelope detector has 1 output
        for n in np.arange(len(signal)):
            output_int[n] = drcut.process_int(signal[n])
        drcut.reset_state()
        for n in np.arange(len(signal)):
            output_flt[n] = drcut.process(signal[n])
    else:
        # limiter has 3 outputs
        for n in np.arange(len(signal)):
            output_int[n], _, _ = drcut.process_int(signal[n])
        drcut.reset_state()
        for n in np.arange(len(signal)):
            output_flt[n], _, _ = drcut.process(signal[n])

    # small signals are always going to be ropey due to quantizing, so just check average error of top half
    top_half = utils.db(output_int) > -50
    if np.any(top_half):
        error_flt = np.abs(utils.db(output_int[top_half])-utils.db(output_flt[top_half]))
        mean_error_flt = utils.db(np.nanmean(utils.db2gain(error_flt)))
        assert mean_error_flt < 0.055


@pytest.mark.parametrize("fs", [48000])
@pytest.mark.parametrize("component, threshold", [("limiter_peak", -20),
                                                  ("limiter_peak", 6),
                                                  ("limiter_rms", -20),
                                                  ("limiter_rms", 6),
                                                  ("envelope_detector_peak", None),
                                                  ("envelope_detector_rms", None)])
@pytest.mark.parametrize("rt", [0.2, 0.3, 0.5])
@pytest.mark.parametrize("at", [0.001, 0.01, 0.1])
@pytest.mark.parametrize("n_chans", [1, 2, 4])
def test_drc_component_frames(fs, component, at, rt, threshold, n_chans):
    component_handle = getattr(drc, component)

    if threshold is not None:
        drcut = component_handle(fs, n_chans, threshold, at, rt)
    else:
        drcut = component_handle(fs, n_chans, at, rt)

    signal = gen.log_chirp(fs, int(0.1+(rt+at)*2), 1)
    len_sig = len(signal)
    if threshold is not None:
        signal[:len_sig//2] *= utils.db2gain(threshold + 6)
        signal[len_sig//2:] *= utils.db2gain(threshold - 3)
    else:
        t = np.arange(len(signal))/fs
        signal *= np.sin(t*2*np.pi*0.5)

    signal = np.tile(signal, [n_chans, 1])
    frame_size = 1
    signal_frames = utils.frame_signal(signal, frame_size, 1)

    output_int = np.zeros_like(signal)
    output_flt = np.zeros_like(signal)

    if "envelope" in component:
        for n in np.arange(signal_frames.shape[0]):
            output_int[:, n:n+frame_size] = drcut.process_frame_int(signal_frames[n])
        drcut.reset_state()
        for n in np.arange(signal_frames.shape[0]):
            output_flt[:, n:n+frame_size] = drcut.process_frame(signal_frames[n])
    else:        
        for n in np.arange(signal_frames.shape[0]):
            output_int[:, n:n+frame_size] = drcut.process_frame_int(signal_frames[n])
        drcut.reset_state()
        for n in np.arange(signal_frames.shape[0]):
            output_flt[:, n:n+frame_size] = drcut.process_frame(signal_frames[n])

    assert np.all(output_int[0, :] == output_int)
    assert np.all(output_flt[0, :] == output_flt)



# TODO more RMS limiter tests
# TODO hard limiter test
# TODO envelope detector tests
# TODO compressor tests

if __name__ == "__main__":
    test_drc_component(48000, "limiter_peak", 1, 1, 1)
    # test_limiter_peak_attack(48000, 0.1, -10)<|MERGE_RESOLUTION|>--- conflicted
+++ resolved
@@ -19,12 +19,8 @@
     x[:] = utils.db2gain(threshold + 6)
     t = np.arange(len(x))/fs
 
-<<<<<<< HEAD
     # fixed release time, not that we're going to use it
-    lt = drc.limiter_peak(fs, threshold, at, 0.3)
-=======
     lt = drc.limiter_peak(fs, 1, threshold, at, 0.3)
->>>>>>> 09bc9583
 
     y = np.zeros_like(x)
     f = np.zeros_like(x)
@@ -61,12 +57,8 @@
     x[int(0.5*fs):] = utils.db2gain(threshold - 3)
     t = np.arange(len(x))/fs
 
-<<<<<<< HEAD
     # fixed attack time of 0.01, so should have converged by 0.5s
-    lt = drc.limiter_peak(fs, threshold, 0.01, rt)
-=======
     lt = drc.limiter_peak(fs, 1, threshold, 0.01, rt)
->>>>>>> 09bc9583
 
     y = np.zeros_like(x)
     f = np.zeros_like(x)
