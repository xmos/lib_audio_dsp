// Copyright 2024 XMOS LIMITED.
// This Software is subject to the terms of the XMOS Public Licence: Version 1.
#include <stdio.h>
#include <stdint.h>
#include <string.h>
#include <stdlib.h>
#include "dsp/adsp.h"

FILE * _fopen(char * fname, char* mode) {
  FILE * fp = fopen(fname, mode);
  if (fp == NULL)
  {
    printf("Error opening a file\n");
    exit(1);
  }
  return fp;
}

int main()
{
  FILE * in = _fopen("../sig_48k.bin", "rb");
  FILE * out = _fopen("sig_out.bin", "wb");
  FILE * lim_info = _fopen("info.bin", "rb");

  fseek(in, 0, SEEK_END);
  int in_len = ftell(in) / sizeof(int32_t);
  fseek(in, 0, SEEK_SET);

  int32_t th, at_al, re_al;

  fread(&th, sizeof(int32_t), 1, lim_info);
  fread(&at_al, sizeof(int32_t), 1, lim_info);
  fread(&re_al, sizeof(int32_t), 1, lim_info);
  fclose(lim_info);

  limiter_t lim = (limiter_t){
              (env_detector_t){at_al, re_al, 0}, th, INT32_MAX};

<<<<<<< HEAD
  //printf("%ld %ld %ld\n", th, at_al, re_al);

=======
>>>>>>> 2d2d0d12
  for (unsigned i = 0; i < in_len; i++)
  {
    int32_t samp = 0, samp_out = 0;
    fread(&samp, sizeof(int32_t), 1, in);
    //printf("%ld ", samp);
    samp_out = adsp_limiter_peak(&lim, samp);
    //printf("%ld ", samp_out);
    fwrite(&samp_out, sizeof(int32_t), 1, out);
  }

  fclose(in);
  fclose(out);

  return 0;
}<|MERGE_RESOLUTION|>--- conflicted
+++ resolved
@@ -36,11 +36,6 @@
   limiter_t lim = (limiter_t){
               (env_detector_t){at_al, re_al, 0}, th, INT32_MAX};
 
-<<<<<<< HEAD
-  //printf("%ld %ld %ld\n", th, at_al, re_al);
-
-=======
->>>>>>> 2d2d0d12
   for (unsigned i = 0; i < in_len; i++)
   {
     int32_t samp = 0, samp_out = 0;
