--- conflicted
+++ resolved
@@ -77,7 +77,6 @@
   gen_dir.mkdir(exist_ok=True, parents=True)
   return get_sig()
 
-<<<<<<< HEAD
 @pytest.mark.parametrize("env_name", ["envelope_detector_peak",
                                       "envelope_detector_rms"])
 @pytest.mark.parametrize("at", [0.001, 0.1])
@@ -104,13 +103,9 @@
 
   np.testing.assert_allclose(out_c, out_py_int, rtol=0, atol=0)
 
-@pytest.mark.parametrize("lim_name", ["limiter_peak",
-                                      "limiter_rms"])
-=======
 @pytest.mark.parametrize("component_name", ["limiter_peak",
                                             "limiter_rms",
                                             "noise_gate"])
->>>>>>> 2d2d0d12
 @pytest.mark.parametrize("at", [0.001, 0.1])
 @pytest.mark.parametrize("rt", [0.01, 0.2])
 @pytest.mark.parametrize("threshold", [-20, 0])
@@ -126,21 +121,16 @@
   test_dir = bin_dir / test_name
   test_dir.mkdir(exist_ok = True, parents = True)
 
-<<<<<<< HEAD
-  lim_info = [lim.threshold_int, lim.env_detector.attack_alpha_int, lim.env_detector.release_alpha_int]
-  lim_info = np.array(lim_info, dtype = np.int32)
-  lim_info.tofile(test_dir / "lim_info.bin")
-=======
-  info = [comp.threshold_f32, comp.attack_alpha_f32, comp.release_alpha_f32]
-  info = np.array(info, dtype = np.float32)
-  info.tofile(test_dir / "info.bin")
->>>>>>> 2d2d0d12
+  info = [comp.threshold_int, comp.env_detector.attack_alpha_int, comp.env_detector.release_alpha_int]
+  info = np.array(info, dtype = np.int32)
+  info.tofile(test_dir / "lim_info.bin")
+
 
   _, out_py_int = run_py(comp, in_signal)
   out_c = get_c_wav(test_dir, component_name)
   shutil.rmtree(test_dir)
 
-  if lim_name == "limiter_rms" and threshold != 0:
+  if component_name == "limiter_rms" and threshold != 0:
     # python uses float sqrt when C uses the fixed point one, so expect some diff
     np.testing.assert_allclose(out_c, out_py_int, rtol=0, atol=1e-8)
   else:
@@ -184,14 +174,8 @@
   gen_dir.mkdir(exist_ok=True, parents=True)
   sig_fl = get_sig()
 
-<<<<<<< HEAD
   #test_env_det_c(sig_fl, "envelope_detector_rms", 0.001, 0.01)
   #test_limiter_c(sig_fl, "limiter_rms", 0.001, 0.07, -10)
   #test_limiter_c(sig_fl, "limiter_peak", 0.001, 0.1, -10)
-  test_compressor_c(sig_fl, "compressor_rms", 0.001, 0.01, -12, 1)
-=======
-  #test_limiter_c(sig_fl, "limiter_rms", 0.001, 0.07, -20)
-  #test_limiter_c(sig_fl, "limiter_peak", 0.001, 0.01, -20)
-  test_limiter_c(sig_fl, "noise_gate", 0.001, 0.01, 0)
-  #test_compressor_c(sig_fl, "compressor_rms", 0.001, 0.01, -6, 4)
->>>>>>> 2d2d0d12
+  #test_compressor_c(sig_fl, "compressor_rms", 0.001, 0.01, -12, 1)
+  test_limiter_c(sig_fl, "noise_gate", 0.001, 0.01, 0)