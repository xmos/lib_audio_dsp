# Copyright 2024 XMOS LIMITED.
# This Software is subject to the terms of the XMOS Public Licence: Version 1.
"""
Tests for audio_dsp.stages with 2 inputs and 2 ouputs
"""
import pytest
from audio_dsp.design.pipeline import Pipeline, generate_dsp_main
from audio_dsp.stages.biquad import Biquad
from audio_dsp.stages.cascaded_biquads import CascadedBiquads
from audio_dsp.stages.limiter import LimiterRMS, LimiterPeak, HardLimiterPeak, Clipper
from audio_dsp.stages.noise_gate import NoiseGate
from audio_dsp.stages.noise_suppressor_expander import NoiseSuppressorExpander
from audio_dsp.stages.signal_chain import VolumeControl, FixedGain, Delay
from audio_dsp.stages.compressor import CompressorRMS
from audio_dsp.stages.reverb import ReverbRoom

import audio_dsp.dsp.utils as utils
from python import build_utils, run_pipeline_xcoreai, audio_helpers

from pathlib import Path
import numpy as np
import struct
import yaml

PKG_DIR = Path(__file__).parent
APP_DIR = PKG_DIR
BUILD_DIR = APP_DIR / "build"

TEST_FRAME_SIZES=1, # , 128

fs = 48000
channels = 2  # if this changes need to rewrite test signals

@pytest.fixture(scope="module", params=TEST_FRAME_SIZES)
def frame_size(request):
    return request.param

def generate_ref(sig, ref_module, pipeline_channels, frame_size):
    """
    Process the signal through a python stage of a certain frame size
    """
    sig_flt = np.float64(sig.T) * 2**-31
    signal_frames = utils.frame_signal(sig_flt, frame_size, frame_size)
    out_py = np.zeros((pipeline_channels, sig.shape[0]))

    # run through python bit exact implementation
    for n in range(len(signal_frames)):
        out_py[:, n*frame_size:n*frame_size+frame_size] = ref_module.process_frame_xcore(signal_frames[n])

    # back to int scaling
    out_py_int = out_py * 2**31
    print(frame_size, out_py_int)
    return out_py_int


def do_test(make_p, tune_p, dut_frame_size):
    """
    Run stereo file into app and check the output matches
    using in_ch and out_ch to decide which channels to compare

    This test compares the stage running on the device with the simulated
    stage. It runs the simulated stage at all the frame sizes in TEST_FRAME_SIZES
    to ensure that the output of a stage doesn't change when the frame size changes.

    Parameters
    ----------
    make_p: function
        function that takes a frame size and returns a pipeline which
        has that frame size as the input.
    make_p: function
        function that takes a frame size, returns a pipeline which
        has that frame size as the input, and tunes the pipelines with the correct
        configuration values
    dut_frame_size : int
        The frame size to use for the pipeline that will run on the device.
    """
    for func_p in [make_p, tune_p]:
        if not func_p:
            continue
        dut_p = func_p(dut_frame_size)
        pipeline_channels = len(dut_p.i)
        infile = "instage.wav"
        outfile = "outstage.wav"
        n_samps, rate = 1024, 48000

        generate_dsp_main(dut_p, out_dir = BUILD_DIR / "dsp_pipeline")
        if func_p == make_p:
            target = "pipeline_test"
        else:
            target = "pipeline_test_config_control"
        # Build pipeline test executable. This will download xscope_fileio if not present
        build_utils.build(APP_DIR, BUILD_DIR, target)

        sig0 = np.linspace(-2**26, 2**26, n_samps, dtype=np.int32)  << 4 # numbers which should be unmodified through pipeline
                                                                     # data formats


        sig1 = np.linspace(-2**23, 2**23, n_samps, dtype=np.int32)  << 4

        if pipeline_channels == 2:
            sig = np.stack((sig0, sig1), axis=1)
        elif pipeline_channels == 1:
            sig = sig0
            sig = sig.reshape((len(sig), 1))
        else:
            assert False, f"Unsupported number of channels {pipeline_channels}. Test supports 1 or 2 channels"

        audio_helpers.write_wav(infile, rate, sig)

        xe = APP_DIR / f"bin/{target}.xe"
        run_pipeline_xcoreai.run(xe, infile, outfile, pipeline_channels, 1)

        _, out_data = audio_helpers.read_wav(outfile)
        if out_data.ndim == 1:
            out_data = out_data.reshape(len(out_data), 1)

        ref_p = [make_p(s) for s in TEST_FRAME_SIZES]
        out_py_int_all = [generate_ref(sig, p.stages[2].dsp_block, pipeline_channels, fr) for p, fr in zip(ref_p, TEST_FRAME_SIZES)]

        for out_py_int, ref_frame_size in zip(out_py_int_all, TEST_FRAME_SIZES):
            for ch in range(pipeline_channels):
                diff = out_py_int.T[:,ch] - out_data[:, ch]
                print(f"ch {ch}: max diff {max(abs(diff))}")
                sol = (~np.equal(out_py_int.T, out_data)).astype(int)
                indexes = np.flatnonzero(sol)
                print(f"ch {ch}: {len(indexes)} indexes mismatch")
                print(f"ch {ch} mismatching indexes = {indexes}")

            np.testing.assert_equal(out_py_int.T, out_data, err_msg=f"dut frame {dut_frame_size}, ref frame {ref_frame_size}")

def generate_test_param_file(stage_name, stage_config):
    """
    Generate a header file with the configuration parameters listed in the arguments.

    Parameters
    ----------
    stage_name: name of the stage to test
    stage_config: dictionary containing the parameter name and its corresponding value
    """
    print(stage_config)
    type_data = {}
    with open(Path(__file__).resolve().parents[2] / f"stage_config/{stage_name.lower()}.yaml", "r") as fd:
        type_data = yaml.safe_load(fd)

    with open(Path(__file__).resolve().parent / f"build/control_test_params.h", "w") as f_op:

        f_op.write("#include \"cmds.h\"\n\n")
        f_op.write("#define CMD_PAYLOAD_MAX_SIZE 256\n")
        f_op.write(f"#define CMD_TOTAL_NUM {len(stage_config)}\n\n")
        f_op.write("typedef struct control_data_t {\n")
        f_op.write("\tuint32_t cmd_id;\n")
        f_op.write("\tuint32_t cmd_size;\n")
        f_op.write("\tuint8_t payload[CMD_PAYLOAD_MAX_SIZE];\n")
        f_op.write("}control_data_t;\n\n")
        f_op.write(f"control_data_t control_config[CMD_TOTAL_NUM] = {{\n")

        for cmd_name, cmd_payload in stage_config.items():
            f_op.write(f"\t{{\n")
            f_op.write(f"\t\t.cmd_id = CMD_{stage_name.upper()}_{cmd_name.upper()},\n")
            payload_values = []
            cmd_payload_list = []
            if not isinstance(cmd_payload, list):
                cmd_payload_list.append(cmd_payload)
            else:
                cmd_payload_list = cmd_payload
            payload_size = 0
            for value in cmd_payload_list:
                data_type = type_data['module'][stage_name.lower()][cmd_name.lower()]['type']
                if data_type in [ 'int', 'int32_t', 'uint32_t' ]:
                    ba = bytearray(struct.pack('I', value&0xFFFFFFFF))
                    payload_size += 4
                elif  data_type in [ 'float' ]:
                    ba = struct.unpack('4b', struct.pack("f", value))
                    payload_size += 4
                elif data_type in [ 'int8_t', 'uint8_t' ]:
                    ba = bytearray(value&0xFF)
                    payload_size += 1
                else:
                    raise ValueError(f"{data_type} is not supported")

                payload_values = payload_values + [ "0x{:02X}".format(x&0xFF) for x in ba]
            f_op.write(f"\t\t.cmd_size = {payload_size},\n")
            f_op.write(f"\t\t.payload  = {{{', '.join(list(payload_values))}}},\n")
            f_op.write(f"\t}},\n")
        f_op.write(f"}};\n")

@pytest.mark.parametrize("method, args", [("make_bypass", None),
                                          ("make_lowpass", [1000, 0.707]),
                                          ("make_highpass", [1000, 0.707]),
                                          ("make_bandpass", [1000, 0.707]),
                                          ("make_bandstop", [1000, 0.707]),
                                          ("make_notch", [1000, 0.707]),
                                          ("make_allpass", [1000, 0.707]),
                                          ("make_peaking", [1000, 0.707, -6]),
                                          ("make_constant_q", [1000, 0.707, -6]),
                                          ("make_lowshelf", [1000, 0.707, -6]),
                                          ("make_highshelf", [1000, 0.707, -6]),
                                          ("make_linkwitz", [200, 0.707, 180, 0.707])])
def test_biquad(method, args, frame_size):
    """
    Test the biquad stage filters the same in python and C
    """
    def make_p(fr):
        p = Pipeline(channels, frame_size=fr)
        with p.add_thread() as t:
            biquad = t.stage(Biquad, p.i, label="control")
        p.set_outputs(biquad.o)

        bq_method = getattr(biquad, method)
        if args:
            bq_method(*args)
        else:
            bq_method()
        return p

    def tune_p(fr):
        p = make_p(fr)
        stage_config = p.resolve_pipeline()['configs'][2]
        generate_test_param_file("BIQUAD", stage_config)
        return p

    do_test(make_p, tune_p, frame_size)

filter_spec = [['lowpass', fs*0.4, 0.707],
                ['highpass', fs*0.001, 1],
                ['peaking', fs*1000/48000, 5, 10],
                ['constant_q', fs*500/48000, 1, -10],
                ['notch', fs*2000/48000, 1],
                ['lowshelf', fs*200/48000, 1, 3],
                ['highshelf', fs*5000/48000, 1, -2],
                ['gain', -2]]
@pytest.mark.parametrize("method, args", [("make_butterworth_highpass", [8, 1000]),
                                          ("make_butterworth_lowpass", [8, 1000]),
                                          ("make_parametric_eq", [filter_spec]),])
def test_cascaded_biquad(method, args, frame_size):
    """
    Test the biquad stage filters the same in python and C
    """
    def make_p(fr):
        p = Pipeline(channels, frame_size=fr)
        with p.add_thread() as t:
            cbiquad = t.stage(CascadedBiquads, p.i, label="control")
        p.set_outputs(cbiquad.o)

        cbq_method = getattr(cbiquad, method)
        if args:
            cbq_method(*args)
        else:
            cbq_method()
        return p

    def tune_p(fr):
        p = make_p(fr)
        stage_config = p.resolve_pipeline()['configs'][2]
        generate_test_param_file("CASCADED_BIQUADS", stage_config)
        return p

    do_test(make_p, tune_p, frame_size)

def test_limiter_rms(frame_size):
    """
    Test the limiter stage limits the same in python and C
    """
    def make_p(fr):
        p = Pipeline(channels, frame_size=fr)
        with p.add_thread() as t:
            lim = t.stage(LimiterRMS, p.i, label="control")
        p.set_outputs(lim.o)

        lim.make_limiter_rms(-6, 0.001, 0.1)

        return p
    def tune_p(fr):
        p = make_p(fr)
        stage_config = p.resolve_pipeline()['configs'][2]
        generate_test_param_file("LIMITER_RMS", stage_config)
        return p

    do_test(make_p, tune_p, frame_size)


def test_limiter_peak(frame_size):
    """
    Test the limiter stage limits the same in python and C
    """
    def make_p(fr):
        p = Pipeline(channels, frame_size=fr)
        with p.add_thread() as t:
            lim = t.stage(LimiterPeak, p.i, label="control")
        p.set_outputs(lim.o)

        lim.make_limiter_peak(-6, 0.001, 0.1)
        return p

    def tune_p(fr):
        p = make_p(fr)
        stage_config = p.resolve_pipeline()['configs'][2]
        generate_test_param_file("LIMITER_PEAK", stage_config)
        return p

    do_test(make_p, tune_p, frame_size)

def test_hard_limiter_peak(frame_size):
    """
    Test the limiter stage limits the same in python and C
    """
    def make_p(fr):
        p = Pipeline(channels, frame_size=fr)
        with p.add_thread() as t:
            lim = t.stage(HardLimiterPeak, p.i, label="control")
        p.set_outputs(lim.o)

        lim.make_hard_limiter_peak(-6, 0.001, 0.1)
        return p

    def tune_p(fr):
        p = make_p(fr)
        stage_config = p.resolve_pipeline()['configs'][2]
        generate_test_param_file("HARD_LIMITER_PEAK", stage_config)
        return p

    do_test(make_p, tune_p, frame_size)

def test_clipper(frame_size):
    """
    Test the clipper stage clips the same in python and C
    """
    def make_p(fr):
        p = Pipeline(channels, frame_size=fr)
        with p.add_thread() as t:
            clip = t.stage(Clipper, p.i, label="control")
        p.set_outputs(clip.o)

        clip.make_clipper(-6)
        return p

    def tune_p(fr):
        p = make_p(fr)
        stage_config = p.resolve_pipeline()['configs'][2]
        generate_test_param_file("CLIPPER", stage_config)
        return p

    do_test(make_p, tune_p, frame_size)

def test_compressor(frame_size):
    """
    Test the compressor stage compresses the same in python and C
    """
    def make_p(fr):
        p = Pipeline(channels, frame_size=fr)
        with p.add_thread() as t:
            comp = t.stage(CompressorRMS, p.i, label="control")
        p.set_outputs(comp.o)

        comp.make_compressor_rms(2, -6, 0.001, 0.1)
        return p

    def tune_p(fr):
        p = make_p(fr)
        stage_config = p.resolve_pipeline()['configs'][2]
        generate_test_param_file("COMPRESSOR_RMS", stage_config)
        return p

    do_test(make_p, tune_p, frame_size)

def test_noise_gate(frame_size):
    """
    Test the noise gate stage gates the noise the same in python and C
    """
    def make_p(fr):
        p = Pipeline(channels, frame_size=fr)
        with p.add_thread() as t:
            ng = t.stage(NoiseGate, p.i, label="control")
        p.set_outputs(ng.o)

        ng.make_noise_gate(-6, 0.001, 0.1)
        return p

    def tune_p(fr):
        p = make_p(fr)
        stage_config = p.resolve_pipeline()['configs'][2]
        generate_test_param_file("NOISE_GATE", stage_config)
        return p

    do_test(make_p, tune_p, frame_size)

def test_noise_suppressor_expander(frame_size):
    """
    Test the noise suppressor (expander) stage suppress the noise the same in python and C
    """
    def make_p(fr):
        p = Pipeline(channels, frame_size=fr)
        with p.add_thread() as t:
<<<<<<< HEAD
            ng = t.stage(NoiseSuppressor, p.i, label="control")
        p.set_outputs(ng.o)
=======
            nse = t.stage(NoiseSuppressorExpander, p.i)
        p.set_outputs(nse.o)
>>>>>>> 134f183f

        nse.make_noise_suppressor_expander(2, -6, 0.001, 0.1)
        return p

    def tune_p(fr):
        p = make_p(fr)
        stage_config = p.resolve_pipeline()['configs'][2]
        generate_test_param_file("NOISE_SUPPRESSOR", stage_config)
        return p

    do_test(make_p, tune_p, frame_size)

def test_volume(frame_size):
    """
    Test the volume stage amplifies the same in python and C
    """
    def make_p(fr):
        p = Pipeline(channels, frame_size=fr)
        with p.add_thread() as t:
            vol = t.stage(VolumeControl, p.i, gain_dB=-6, label="control")
        p.set_outputs(vol.o)
        return p

    def tune_p(fr):
        p = make_p(fr)
        stage_config = p.resolve_pipeline()['configs'][2]
        generate_test_param_file("VOLUME_CONTROL", stage_config)
        return p

    do_test(make_p, tune_p, frame_size)

def test_fixed_gain(frame_size):
    """
    Test the volume stage amplifies the same in python and C
    """
    def make_p(fr):
        p = Pipeline(channels, frame_size=fr)
        with p.add_thread() as t:
            vol = t.stage(FixedGain, p.i, label="control")
        p.set_outputs(vol.o)

        vol.set_gain(-6)
        return p

    def tune_p(fr):
        p = make_p(fr)
        stage_config = p.resolve_pipeline()['configs'][2]
        generate_test_param_file("FIXED_GAIN", stage_config)
        return p

    do_test(make_p, tune_p, frame_size)

def test_reverb(frame_size):
    """
    Test Reverb stage
    """
    def make_p(fr):
        reverb_test_channels = 1 # Reverb expects only 1 channel
        p = Pipeline(reverb_test_channels, frame_size=fr)
        with p.add_thread() as t:
            rv = t.stage(ReverbRoom, p.i, label="control")
        p.set_outputs(rv.o)
        return p

    def tune_p(fr):
        p = make_p(fr)
        stage_config = p.resolve_pipeline()['configs'][2]
        generate_test_param_file("REVERB_ROOM", stage_config)
        return p

    # TODO: RE-enable tune_p() before merging!!!
    do_test(make_p, None, frame_size)

def test_delay(frame_size):
    """
    Test Delay stage
    """
    pass
    def make_p(fr):
        p = Pipeline(channels, frame_size=fr)
        with p.add_thread() as t:
            delay = t.stage(Delay, p.i, max_delay=15, starting_delay=10, label="control")
        p.set_outputs(delay.o)
        return p

    def tune_p(fr):
        p = make_p(fr)
        stage_config = p.resolve_pipeline()['configs'][2]
        generate_test_param_file("DELAY", stage_config)
        return p

    do_test(make_p, tune_p, frame_size)<|MERGE_RESOLUTION|>--- conflicted
+++ resolved
@@ -391,13 +391,8 @@
     def make_p(fr):
         p = Pipeline(channels, frame_size=fr)
         with p.add_thread() as t:
-<<<<<<< HEAD
-            ng = t.stage(NoiseSuppressor, p.i, label="control")
-        p.set_outputs(ng.o)
-=======
-            nse = t.stage(NoiseSuppressorExpander, p.i)
+            nse = t.stage(NoiseSuppressorExpander, p.i, label="control")
         p.set_outputs(nse.o)
->>>>>>> 134f183f
 
         nse.make_noise_suppressor_expander(2, -6, 0.001, 0.1)
         return p
