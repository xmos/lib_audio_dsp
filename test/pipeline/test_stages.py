# Copyright 2024 XMOS LIMITED.
# This Software is subject to the terms of the XMOS Public Licence: Version 1.
"""
Tests for audio_dsp.stages with 2 inputs and 2 ouputs
"""
import pytest
import scipy.signal as spsig
from audio_dsp.design.pipeline import Pipeline, generate_dsp_main
from audio_dsp.stages.biquad import Biquad
from audio_dsp.stages.cascaded_biquads import CascadedBiquads
from audio_dsp.stages.limiter import LimiterRMS, LimiterPeak, HardLimiterPeak, Clipper
from audio_dsp.stages.noise_gate import NoiseGate
from audio_dsp.stages.noise_suppressor_expander import NoiseSuppressorExpander
from audio_dsp.stages.signal_chain import VolumeControl, FixedGain, Delay
from audio_dsp.stages.compressor import CompressorRMS
from audio_dsp.stages.reverb import ReverbRoom
from audio_dsp.stages.fir import FirDirect

import audio_dsp.dsp.utils as utils
from python import build_utils, run_pipeline_xcoreai, audio_helpers

from pathlib import Path
import numpy as np
import struct
import yaml

PKG_DIR = Path(__file__).parent
APP_DIR = PKG_DIR
BUILD_DIR = APP_DIR / "build"

TEST_FRAME_SIZES=1, 128

fs = 48000
channels = 2  # if this changes need to rewrite test signals

@pytest.fixture(scope="module", params=TEST_FRAME_SIZES)
def frame_size(request):
    return request.param

def generate_ref(sig, ref_module, pipeline_channels, frame_size):
    """
    Process the signal through a python stage of a certain frame size
    """
    sig_flt = np.float64(sig.T) * 2**-31
    signal_frames = utils.frame_signal(sig_flt, frame_size, frame_size)
    out_py = np.zeros((pipeline_channels, sig.shape[0]))

    # run through python bit exact implementation
    for n in range(len(signal_frames)):
        out_py[:, n*frame_size:n*frame_size+frame_size] = ref_module.process_frame_xcore(signal_frames[n])

    # back to int scaling
    out_py_int = out_py * 2**31
    print(frame_size, out_py_int)
    return out_py_int


def do_test(make_p, tune_p, dut_frame_size):
    """
    Run stereo file into app and check the output matches
    using in_ch and out_ch to decide which channels to compare

    This test compares the stage running on the device with the simulated
    stage. It runs the simulated stage at all the frame sizes in TEST_FRAME_SIZES
    to ensure that the output of a stage doesn't change when the frame size changes.

    Parameters
    ----------
    make_p: function
        function that takes a frame size and returns a pipeline which
        has that frame size as the input.
    tune_p: function
        function that takes a frame size, returns a pipeline which
        has that frame size as the input, and tunes the pipelines with the correct
        configuration values
    dut_frame_size : int
        The frame size to use for the pipeline that will run on the device.
    """

    for func_p in [make_p, tune_p]:
        dut_p, _ = func_p(dut_frame_size)
        pipeline_channels = len(dut_p.i)

        n_samps, rate = 1024, 48000

        out_dir = None
        if func_p == make_p:
            out_dir = "dsp_pipeline_uninitialized"
        else:
            out_dir = "dsp_pipeline_initialized"
        generate_dsp_main(dut_p, out_dir = BUILD_DIR / out_dir)

    infile = "instage.wav"
    outfile = "outstage.wav"
    ref_p = [ tune_p(s)[0] for s in TEST_FRAME_SIZES ]
    sig0 = np.linspace(-2**26, 2**26, n_samps, dtype=np.int32)  << 4 # numbers which should be unmodified through pipeline
                                                                 # data formats
    sig1 = np.linspace(-2**23, 2**23, n_samps, dtype=np.int32)  << 4

    if pipeline_channels == 2:
        sig = np.stack((sig0, sig1), axis=1)
    elif pipeline_channels == 1:
        sig = sig0
        sig = sig.reshape((len(sig), 1))
    else:
        assert False, f"Unsupported number of channels {pipeline_channels}. Test supports 1 or 2 channels"

    audio_helpers.write_wav(infile, rate, sig)

    out_py_int_all = [generate_ref(sig, p.stages[2].dsp_block, pipeline_channels, fr) for p, fr in zip(ref_p, TEST_FRAME_SIZES)]

    for target in [ "default", "control_commands"]:
        # Build pipeline test executable. This will download xscope_fileio if not present
        build_utils.build(APP_DIR, BUILD_DIR, target)

        xe = APP_DIR / f"bin/{target}/pipeline_test_{target}.xe"
        run_pipeline_xcoreai.run(xe, infile, outfile, pipeline_channels, 1)

        _, out_data = audio_helpers.read_wav(outfile)
        if out_data.ndim == 1:
            out_data = out_data.reshape(len(out_data), 1)

        for out_py_int, ref_frame_size in zip(out_py_int_all, TEST_FRAME_SIZES):
            for ch in range(pipeline_channels):
                diff = out_py_int.T[:,ch] - out_data[:, ch]
                print(f"ch {ch}: max diff {max(abs(diff))}")
                sol = (~np.equal(out_py_int.T, out_data)).astype(int)
                indexes = np.flatnonzero(sol)
                print(f"ch {ch}: {len(indexes)} indexes mismatch")
                print(f"ch {ch} mismatching indexes = {indexes}")

            np.testing.assert_equal(out_py_int.T, out_data, err_msg=f"dut frame {dut_frame_size}, ref frame {ref_frame_size}")

def generate_test_param_file(stage_name, stage_config):
    """
    Generate a header file with the configuration parameters listed in the arguments.

    Parameters
    ----------
    stage_name: string
        name of the stage to test
    stage_config: dict
        dictionary containing the parameter names and their corresponding values
    """
    type_data = {}
    with open(Path(__file__).resolve().parents[2] / f"stage_config/{stage_name.lower()}.yaml", "r") as fd:
        type_data = yaml.safe_load(fd)

    with open(Path(__file__).resolve().parent / f"build/control_test_params.h", "w") as f_op:

        f_op.write("#include \"cmds.h\"\n\n")
        f_op.write("#define CMD_PAYLOAD_MAX_SIZE 256\n")
        f_op.write(f"#define CMD_TOTAL_NUM {len(stage_config)}\n\n")
        f_op.write("typedef struct control_data_t {\n")
        f_op.write("\tuint32_t cmd_id;\n")
        f_op.write("\tuint32_t cmd_size;\n")
        f_op.write("\tuint8_t payload[CMD_PAYLOAD_MAX_SIZE];\n")
        f_op.write("}control_data_t;\n\n")
        f_op.write(f"control_data_t control_config[CMD_TOTAL_NUM] = {{\n")

        for cmd_name, cmd_payload in stage_config.items():
            f_op.write(f"\t{{\n")
            f_op.write(f"\t\t.cmd_id = CMD_{stage_name.upper()}_{cmd_name.upper()},\n")
            payload_values = []
            cmd_payload_list = []
            if not isinstance(cmd_payload, list):
                cmd_payload_list.append(cmd_payload)
            else:
                cmd_payload_list = cmd_payload
            payload_size = 0
            for value in cmd_payload_list:
                data_type = type_data['module'][stage_name.lower()][cmd_name.lower()]['type']
                if data_type in [ 'int', 'int32_t', 'uint32_t' ]:
                    ba = bytearray(struct.pack('I', value&0xFFFFFFFF))
                    payload_size += 4
                elif  data_type in [ 'float' ]:
                    ba = struct.unpack('4b', struct.pack("f", value))
                    payload_size += 4
                elif data_type in [ 'int8_t', 'uint8_t' ]:
                    ba = bytearray(value&0xFF)
                    payload_size += 1
                else:
                    raise ValueError(f"{data_type} is not supported")

                payload_values = payload_values + [ "0x{:02X}".format(x&0xFF) for x in ba]
                #payload_values = payload_values + [ "0x{:02X}".format(x&0xFF) for x in ba]
            f_op.write(f"\t\t.cmd_size = {payload_size},\n")
            f_op.write(f"\t\t.payload  = {{{', '.join(list(payload_values))}}},\n")
            f_op.write(f"\t}},\n")
        f_op.write(f"}};\n")

@pytest.mark.parametrize("method, args", [("make_bypass", None),
                                          ("make_lowpass", [1000, 0.707]),
                                          ("make_highpass", [1000, 0.707]),
                                          ("make_bandpass", [1000, 0.707]),
                                          ("make_bandstop", [1000, 0.707]),
                                          ("make_notch", [1000, 0.707]),
                                          ("make_allpass", [1000, 0.707]),
                                          ("make_peaking", [1000, 0.707, -6]),
                                          ("make_constant_q", [1000, 0.707, -6]),
                                          ("make_lowshelf", [1000, 0.707, -6]),
                                          ("make_highshelf", [1000, 0.707, -6]),
                                          ("make_linkwitz", [200, 0.707, 180, 0.707])])
def test_biquad(method, args, frame_size):
    """
    Test the biquad stage filters the same in python and C
    """
    def make_p(fr):
        p = Pipeline(channels, frame_size=fr)
        with p.add_thread() as t:
            biquad = t.stage(Biquad, p.i, label="control")
        p.set_outputs(biquad.o)

        return p, biquad

    def tune_p(fr):
        p, biquad = make_p(fr)

        bq_method = getattr(biquad, method)

        # Set initialization parameters of the stage
        if args:
            bq_method(*args)
        else:
            bq_method()

        stage_config = p.resolve_pipeline()['configs'][2]
        generate_test_param_file("BIQUAD", stage_config)
        return p, biquad

    do_test(make_p, tune_p, frame_size)

filter_spec = [['lowpass', fs*0.4, 0.707],
                ['highpass', fs*0.001, 1],
                ['peaking', fs*1000/48000, 5, 10],
                ['constant_q', fs*500/48000, 1, -10],
                ['notch', fs*2000/48000, 1],
                ['lowshelf', fs*200/48000, 1, 3],
                ['highshelf', fs*5000/48000, 1, -2],
                ['gain', -2]]
@pytest.mark.parametrize("method, args", [("make_butterworth_highpass", [8, 1000]),
                                          ("make_butterworth_lowpass", [8, 1000]),
                                          ("make_parametric_eq", [filter_spec]),])
def test_cascaded_biquad(method, args, frame_size):
    """
    Test the biquad stage filters the same in python and C
    """
    def make_p(fr):
        p = Pipeline(channels, frame_size=fr)
        with p.add_thread() as t:
            cbiquad = t.stage(CascadedBiquads, p.i, label="control")
        p.set_outputs(cbiquad.o)

        return p, cbiquad

    def tune_p(fr):
        p, cbiquad = make_p(fr)

        # Set initialization parameters of the stage
        bq_method = getattr(cbiquad, method)
        if args:
            bq_method(*args)
        else:
            bq_method()

        stage_config = p.resolve_pipeline()['configs'][2]
        generate_test_param_file("CASCADED_BIQUADS", stage_config)
        return p, cbiquad

    do_test(make_p, tune_p, frame_size)

def test_limiter_rms(frame_size):
    """
    Test the limiter stage limits the same in python and C
    """
    def make_p(fr):
        p = Pipeline(channels, frame_size=fr)
        with p.add_thread() as t:
            lim = t.stage(LimiterRMS, p.i, label="control")
        p.set_outputs(lim.o)

        return p, lim

    def tune_p(fr):
        p, lim = make_p(fr)

        # Set initialization parameters of the stage
        lim.make_limiter_rms(-6, 0.001, 0.1)

        stage_config = p.resolve_pipeline()['configs'][2]
        generate_test_param_file("LIMITER_RMS", stage_config)
        return p, lim

    do_test(make_p, tune_p, frame_size)


def test_limiter_peak(frame_size):
    """
    Test the limiter stage limits the same in python and C
    """
    def make_p(fr):
        p = Pipeline(channels, frame_size=fr)
        with p.add_thread() as t:
            lim = t.stage(LimiterPeak, p.i, label="control")
        p.set_outputs(lim.o)

        return p, lim

    def tune_p(fr):
        p, lim = make_p(fr)

        # Set initialization parameters of the stage
        lim.make_limiter_peak(-6, 0.001, 0.1)

        stage_config = p.resolve_pipeline()['configs'][2]
        generate_test_param_file("LIMITER_PEAK", stage_config)
        return p, lim

    do_test(make_p, tune_p, frame_size)

def test_hard_limiter_peak(frame_size):
    """
    Test the limiter stage limits the same in python and C
    """
    def make_p(fr):
        p = Pipeline(channels, frame_size=fr)
        with p.add_thread() as t:
            lim = t.stage(HardLimiterPeak, p.i, label="control")
        p.set_outputs(lim.o)

        return p, lim

    def tune_p(fr):
        p, lim = make_p(fr)

        # Set initialization parameters of the stage
        lim.make_hard_limiter_peak(-6, 0.001, 0.1)

        stage_config = p.resolve_pipeline()['configs'][2]
        generate_test_param_file("HARD_LIMITER_PEAK", stage_config)
        return p, lim

    do_test(make_p, tune_p, frame_size)

def test_clipper(frame_size):
    """
    Test the clipper stage clips the same in python and C
    """
    def make_p(fr):
        p = Pipeline(channels, frame_size=fr)
        with p.add_thread() as t:
            clip = t.stage(Clipper, p.i, label="control")
        p.set_outputs(clip.o)

        return p, clip

    def tune_p(fr):
        p, clip = make_p(fr)

        # Set initialization parameters of the stage
        clip.make_clipper(-6)

        stage_config = p.resolve_pipeline()['configs'][2]
        generate_test_param_file("CLIPPER", stage_config)
        return p, clip

    do_test(make_p, tune_p, frame_size)

def test_compressor(frame_size):
    """
    Test the compressor stage compresses the same in python and C
    """
    def make_p(fr):
        p = Pipeline(channels, frame_size=fr)
        with p.add_thread() as t:
            comp = t.stage(CompressorRMS, p.i, label="control")
        p.set_outputs(comp.o)

        return p, comp

    def tune_p(fr):
        p, comp = make_p(fr)

        # Set initialization parameters of the stage
        comp.make_compressor_rms(2, -6, 0.001, 0.1)

        stage_config = p.resolve_pipeline()['configs'][2]
        generate_test_param_file("COMPRESSOR_RMS", stage_config)
        return p, comp

    do_test(make_p, tune_p, frame_size)

def test_noise_gate(frame_size):
    """
    Test the noise gate stage gates the noise the same in python and C
    """
    def make_p(fr):
        p = Pipeline(channels, frame_size=fr)
        with p.add_thread() as t:
            ng = t.stage(NoiseGate, p.i, label="control")
        p.set_outputs(ng.o)

        return p, ng

    def tune_p(fr):
        p, ng = make_p(fr)

        # Set initialization parameters of the stage
        ng.make_noise_gate(-6, 0.001, 0.1)

        stage_config = p.resolve_pipeline()['configs'][2]
        generate_test_param_file("NOISE_GATE", stage_config)
        return p, ng

    do_test(make_p, tune_p, frame_size)

def test_noise_suppressor_expander(frame_size):
    """
    Test the noise suppressor (expander) stage suppress the noise the same in python and C
    """
    def make_p(fr):
        p = Pipeline(channels, frame_size=fr)
        with p.add_thread() as t:
            nse = t.stage(NoiseSuppressorExpander, p.i, label="control")
        p.set_outputs(nse.o)

        return p, nse

    def tune_p(fr):
        p, nse = make_p(fr)

        # Set initialization parameters of the stage
        nse.make_noise_suppressor_expander(2, -6, 0.001, 0.1)

        stage_config = p.resolve_pipeline()['configs'][2]
        generate_test_param_file("NOISE_SUPPRESSOR_EXPANDER", stage_config)
        return p, nse

    do_test(make_p, tune_p, frame_size)

def test_volume(frame_size):
    """
    Test the volume stage amplifies the same in python and C
    """
    def make_p(fr):
        p = Pipeline(channels, frame_size=fr)
        with p.add_thread() as t:
            # TODO: Check why gain_dB must be set here
            vol = t.stage(VolumeControl, p.i, gain_dB=-6, label="control")
        p.set_outputs(vol.o)

        return p, vol

    def tune_p(fr):
        p, vol = make_p(fr)

        # Set initialization parameters of the stage
        vol.make_volume_control(-6, 7)

        stage_config = p.resolve_pipeline()['configs'][2]
        generate_test_param_file("VOLUME_CONTROL", stage_config)
        return p, vol

    do_test(make_p, tune_p, frame_size)

def test_fixed_gain(frame_size):
    """
    Test the volume stage amplifies the same in python and C
    """
    def make_p(fr):
        p = Pipeline(channels, frame_size=fr)
        with p.add_thread() as t:
            fg = t.stage(FixedGain, p.i, label="control")
        p.set_outputs(fg.o)

        return p, fg

    def tune_p(fr):
        p, fg = make_p(fr)

        # Set initialization parameters of the stage
        fg.set_gain(-6)

        stage_config = p.resolve_pipeline()['configs'][2]
        generate_test_param_file("FIXED_GAIN", stage_config)
        return p, fg

    do_test(make_p, tune_p, frame_size)


def test_reverb(frame_size):
    """
    Test Reverb stage
    """
    def make_p(fr):
        reverb_test_channels = 1 # Reverb expects only 1 channel
        p = Pipeline(reverb_test_channels, frame_size=fr)
        with p.add_thread() as t:
            rv = t.stage(ReverbRoom, p.i, label="control")
        p.set_outputs(rv.o)

        return p, rv

    def tune_p(fr):
        p, rv = make_p(fr)

        #TODO: Is it ok that there is no make_ function for ReverbRoom class? See https://xmosjira.atlassian.net/browse/LCD-204

        stage_config = p.resolve_pipeline()['configs'][2]
        generate_test_param_file("REVERB_ROOM", stage_config)
        return p, rv

    do_test(make_p, tune_p, frame_size)


def test_delay(frame_size):
    """
    Test Delay stage
    """
<<<<<<< HEAD
    #TODO: Why is this test not included in the regression?
    pass
=======
>>>>>>> 8080a931
    def make_p(fr):
        p = Pipeline(channels, frame_size=fr)
        with p.add_thread() as t:
            delay = t.stage(Delay, p.i, max_delay=15, starting_delay=10)
        p.set_outputs(delay.o)
        return p

    do_test(make_p, frame_size)


@pytest.fixture(scope="session", autouse=True)
def make_coeffs():
    # make sets of coefficients used in the FIR tests
    gen_dir = Path(__file__).parent / "autogen"
    gen_dir.mkdir(exist_ok=True, parents=True)

    # descending coefficients
    coeffs = np.arange(10, 0, -1)
    coeffs = coeffs/np.sum(coeffs)
    np.savetxt(Path(gen_dir, "descending_coeffs.txt"), coeffs)

    # simple windowed FIR design
    coeffs = spsig.firwin2(512, [0.0, 0.5, 1.0], [1.0, 1.0, 0.0])
    np.savetxt(Path(gen_dir, "simple_low_pass.txt"), coeffs)


@pytest.mark.parametrize(
    "filter_name", ["descending_coeffs.txt", "simple_low_pass.txt"]
)
def test_fir(frame_size, filter_name):
    """ "
    Test FIR Stage
    """
    filter_path = Path(Path(__file__).parent / "autogen", filter_name)

    def make_p(fr):
        p = Pipeline(channels, frame_size=fr)
        with p.add_thread() as t:
            fir = t.stage(FirDirect, p.i, coeffs_path=filter_path)
        p.set_outputs(fir.o)
        return p


    do_test(make_p, frame_size)


if __name__ == "__main__":
    test_fir(1)<|MERGE_RESOLUTION|>--- conflicted
+++ resolved
@@ -517,11 +517,7 @@
     """
     Test Delay stage
     """
-<<<<<<< HEAD
     #TODO: Why is this test not included in the regression?
-    pass
-=======
->>>>>>> 8080a931
     def make_p(fr):
         p = Pipeline(channels, frame_size=fr)
         with p.add_thread() as t:
