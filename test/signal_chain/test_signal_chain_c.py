# Copyright 2024-2025 XMOS LIMITED.
# This Software is subject to the terms of the XMOS Public Licence: Version 1.
import numpy as np
import soundfile as sf
from pathlib import Path
import shutil
import subprocess
import audio_dsp.dsp.signal_chain as sc
from audio_dsp.dsp.generic import Q_SIG
import audio_dsp.dsp.signal_gen as gen
import pytest
<<<<<<< HEAD
from test.test_utils import xdist_safe_bin_write
=======
from test.test_utils import xdist_safe_bin_write, float_to_qxx, qxx_to_float, q_convert_flt
>>>>>>> 3d850ee4

bin_dir = Path(__file__).parent / "bin"
gen_dir = Path(__file__).parent / "autogen"

fs = 48000

def get_sig(len=0.05):
  sig_fl = []
  sig_fl.append(gen.sin(fs, len, 997, 0.7))
  sig_fl.append(gen.sin(fs, len, 100, 0.7))
  sig_fl = np.stack(sig_fl, axis=0)
  sig_fl = q_convert_flt(sig_fl, 23, Q_SIG)

  sig_int = float_to_qxx(sig_fl)

  name = "sig_48k"
  sig_path = bin_dir /  str(name + ".bin")

  xdist_safe_bin_write(sig_int[0], sig_path)

  # wav file does not need to be locked as it is only used for debugging outside pytest
  wav_path = gen_dir / str(name + ".wav")
  sf.write(wav_path, sig_fl[0], int(fs), "PCM_24")

  name = "sig1_48k"
  sig_path = bin_dir /  str(name + ".bin")
  xdist_safe_bin_write(sig_int[1], sig_path)

  # wav file does not need to be locked as it is only used for debugging outside pytest
  wav_path = gen_dir / str(name + ".wav")
  sf.write(wav_path, sig_fl[1], int(fs), "PCM_24")

  return sig_fl

def get_c_wav(dir_name, comp_name, verbose=False, sim = True):
  app = "xsim" if sim else "xrun --io"
  run_cmd = app + " " + str(bin_dir / f"{comp_name}_test.xe")
  stdout = subprocess.check_output(run_cmd, cwd = dir_name, shell = True)
  if verbose: print("run msg:\n", stdout)

  sig_bin = dir_name / "sig_out.bin"
  assert sig_bin.is_file(), f"Could not find output bin {sig_bin}"
  sig_int = np.fromfile(sig_bin, dtype=np.int32)

  sig_fl = qxx_to_float(sig_int)
  sf.write(gen_dir / "sig_c.wav", sig_fl, fs, "PCM_24")
  return sig_fl

def write_gain(test_dir, gain):
  all_filt_info = np.empty(0, dtype=np.int32)
  all_filt_info = np.append(all_filt_info, gain)
  all_filt_info.tofile(test_dir / "gain.bin")

def single_channels_test(filt, test_dir, fname, sig_fl):
  out_py = np.zeros(sig_fl.shape[1])

  for n in range(sig_fl.shape[1]):
    out_py[n] = filt.process_channels_xcore(sig_fl[:, n])[0]
  
  sf.write(gen_dir / "sig_py_int.wav", out_py, fs, "PCM_24")

  out_c = get_c_wav(test_dir, fname)
  shutil.rmtree(test_dir)

  np.testing.assert_allclose(out_c, out_py, rtol=0, atol=0)

@pytest.fixture(scope="module")
def in_signal():
  bin_dir.mkdir(exist_ok=True, parents=True)
  gen_dir.mkdir(exist_ok=True, parents=True)
  return get_sig()

@pytest.mark.parametrize("gain_dB", [-10, 0, 24])
def test_gains_c(in_signal, gain_dB):
  filt = sc.fixed_gain(fs, 1, gain_dB)
  test_dir = bin_dir / f"fixed_gain_{gain_dB}"
  test_dir.mkdir(exist_ok = True, parents = True)
  write_gain(test_dir, filt.gain_int)

  out_py = np.zeros(in_signal.shape[1])
  
  for n in range(in_signal.shape[1]):
    out_py[n] = filt.process_xcore(in_signal[0][n])

  sf.write(gen_dir / "sig_py_int.wav", out_py, fs, "PCM_24")

  out_c = get_c_wav(test_dir, "fixed_gain")
  shutil.rmtree(test_dir)

  np.testing.assert_allclose(out_c, out_py, rtol=0, atol=0)

def test_subtractor_c(in_signal):
  filt = sc.subtractor(fs)
  test_dir = bin_dir / "subtractor"
  test_dir.mkdir(exist_ok = True, parents = True)

  single_channels_test(filt, test_dir, "subtractor", in_signal)

def test_adder_c(in_signal):
  filt = sc.adder(fs, 2)
  test_dir = bin_dir / "adder"
  test_dir.mkdir(exist_ok = True, parents = True)

  single_channels_test(filt, test_dir, "adder", in_signal)

@pytest.mark.parametrize("gain_dB", [-12, -6, 0])
def test_mixer_c(in_signal, gain_dB):
  filt = sc.mixer(fs, 2, gain_dB)
  test_dir = bin_dir / f"mixer_{gain_dB}"
  test_dir.mkdir(exist_ok = True, parents = True)
  write_gain(test_dir, filt.gain_int)

  single_channels_test(filt, test_dir, "mixer", in_signal)

@pytest.mark.parametrize("gains_dB", [[0, -6, 6], [-10, 3, 0]])
@pytest.mark.parametrize("slew", [1, 10])
@pytest.mark.parametrize("mute_test", [True, False])
def test_volume_control_c(in_signal, gains_dB, slew, mute_test):
  filt = sc.volume_control(fs, 1, gains_dB[0], slew)
  test_dir = bin_dir / f"volume_control_{gains_dB[0]}_{gains_dB[1]}_{gains_dB[2]}_{slew}_{mute_test}"
  test_dir.mkdir(exist_ok = True, parents = True)
  
  test_info = [0] * 5
  test_info[0] = mute_test
  test_info[1] = filt.slew_shift
  test_info[2] = filt.target_gain_int

  out_py = np.zeros(in_signal.shape[1])
  intervals = [0] * 4
  intervals[1] = in_signal.shape[1] // 3
  intervals[2] = intervals[1] * 2
  intervals[3] = in_signal.shape[1]
  
  for n in range(intervals[0], intervals[1]):
    out_py[n] = filt.process_xcore(in_signal[0][n])

  filt.set_gain(gains_dB[1])
  if mute_test: filt.mute()
  test_info[3] = filt.target_gain_int

  for n in range(intervals[1], intervals[2]):
    out_py[n] = filt.process_xcore(in_signal[0][n])

  filt.set_gain(gains_dB[2])
  if mute_test: filt.unmute()
  test_info[4] = filt.target_gain_int
  
  for n in range(intervals[2], intervals[3]):
    out_py[n] = filt.process_xcore(in_signal[0][n])

  sf.write(gen_dir / "sig_py_int.wav", out_py, fs, "PCM_24")

  test_info = np.array(test_info, dtype=np.int32)
  test_info.tofile(test_dir / "gain.bin")

  out_c = get_c_wav(test_dir, "volume_control")
  shutil.rmtree(test_dir)

  np.testing.assert_allclose(out_c, out_py, rtol=0, atol=0)

@pytest.mark.parametrize("delay_spec", [[1, 0, "samples"],
                                        [0.5, 0.5, "ms"],
                                        [0.02, 0.01, "s"],
                                        [0.5, 0, "ms"]])
def test_delay_c(in_signal, delay_spec):
  filter = sc.delay(fs, 1, *delay_spec)
  test_dir = bin_dir / f"delay_{delay_spec[0]}_{delay_spec[1]}_{delay_spec[2]}"
  test_dir.mkdir(exist_ok = True, parents = True)

  delay_info = np.empty(0, dtype=np.int32)
  delay_info = np.append(delay_info, filter._max_delay)
  delay_info = np.append(delay_info, filter._delay)
  delay_info = np.array(delay_info, dtype=np.int32)
  print(delay_info)
  delay_info.tofile(test_dir / "delay.bin")

  out_py = np.zeros((1, in_signal.shape[1]))
  for n in range(len(in_signal[0])):
    out_py[:, n] = filter.process_channels_xcore(in_signal[0, n:n+1].tolist())

  sf.write(gen_dir / "sig_py_int.wav", out_py[0], fs, "PCM_24")

  out_c = get_c_wav(test_dir, "delay")
  shutil.rmtree(test_dir)
  np.testing.assert_allclose(out_c, out_py[0], rtol=0, atol=0)



def test_switch_slew_c(in_signal):

  filt = sc.switch_slew(fs, 2)

  test_dir = bin_dir / "switch_slew"
  test_dir.mkdir(exist_ok = True, parents = True)
  fname = "switch_slew"

  out_py = np.zeros(in_signal.shape[1])

  for n in range(in_signal.shape[1]//2):
    out_py[n] = filt.process_channels_xcore(in_signal[:, n])[0]

  filt.move_switch(1)

  for n in range(in_signal.shape[1]//2, in_signal.shape[1]):
    out_py[n] = filt.process_channels_xcore(in_signal[:, n])[0]

  sf.write(gen_dir / "sig_py_int.wav", out_py, fs, "PCM_24")

  out_c = get_c_wav(test_dir, fname)
  shutil.rmtree(test_dir)

  np.testing.assert_allclose(out_c, out_py, rtol=0, atol=0)

if __name__ =="__main__":
  bin_dir.mkdir(exist_ok=True, parents=True)
  gen_dir.mkdir(exist_ok=True, parents=True)
  sig_fl = get_sig()
  
  #test_gains_c(sig_fl, -6)
  #test_subtractor_c(sig_fl)
  #test_adder_c(sig_fl)
  #test_mixer_c(sig_fl, -3)
  # test_volume_control_c(sig_fl, [0, -6, 6], 7, False)
  test_switch_slew_c(sig_fl)<|MERGE_RESOLUTION|>--- conflicted
+++ resolved
@@ -9,11 +9,7 @@
 from audio_dsp.dsp.generic import Q_SIG
 import audio_dsp.dsp.signal_gen as gen
 import pytest
-<<<<<<< HEAD
-from test.test_utils import xdist_safe_bin_write
-=======
 from test.test_utils import xdist_safe_bin_write, float_to_qxx, qxx_to_float, q_convert_flt
->>>>>>> 3d850ee4
 
 bin_dir = Path(__file__).parent / "bin"
 gen_dir = Path(__file__).parent / "autogen"
