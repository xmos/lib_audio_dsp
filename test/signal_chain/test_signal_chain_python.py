# Copyright 2024 XMOS LIMITED.
# This Software is subject to the terms of the XMOS Public Licence: Version 1.
import pytest
import numpy as np
import audio_dsp.dsp.signal_chain as sc
import audio_dsp.dsp.signal_gen as gen
import audio_dsp.dsp.utils as utils
import audio_dsp.dsp.generic as dspg
from audio_dsp.dsp.generic import HEADROOM_DB

import soundfile as sf


def chirp_filter_test(filter, fs):
    length = 0.05
    signal = gen.log_chirp(fs, length, 0.5)

    output_flt = np.zeros(len(signal))
    output_xcore = np.zeros(len(signal))

    for n in np.arange(len(signal)):
        output_flt[n] = filter.process(signal[n])
    for n in np.arange(len(signal)):
        output_xcore[n] = filter.process_xcore(signal[n])

    # small signals are always going to be ropey due to quantizing, so just check average error of top half
    top_half = utils.db(output_flt) > -50
    if np.any(top_half):
        error_vpu = np.abs(utils.db(output_flt[top_half])-utils.db(output_xcore[top_half]))
        mean_error_vpu = utils.db(np.nanmean(utils.db2gain(error_vpu)))
        assert mean_error_vpu < 0.05


@pytest.mark.parametrize("fs", [48000])
@pytest.mark.parametrize("filter_n", np.arange(4))
@pytest.mark.parametrize("n_chans", [1])
def test_gains(filter_n, fs, n_chans):
    filter_spec = [['fixed_gain', -10],
                   ['fixed_gain', 24],
                   ['volume_control', 24],
                   ['volume_control', -10]]

    filter_spec = filter_spec[filter_n]

    class_name = f"{filter_spec[0]}"
    class_handle = getattr(sc, class_name)
    filter = class_handle(fs, n_chans, *filter_spec[1:])

    chirp_filter_test(filter, fs)


@pytest.mark.parametrize("fs", [48000])
@pytest.mark.parametrize("filter_n", np.arange(4))
@pytest.mark.parametrize("n_chans", [1, 2, 4])
@pytest.mark.parametrize("q_format", [27, 31])
def test_gains_frames(filter_n, fs, n_chans, q_format):
    filter_spec = [['fixed_gain', -10],
                   ['fixed_gain', 24],
                   ['volume_control', 24],
                   ['volume_control', -10]]

    filter_spec = filter_spec[filter_n]

    class_name = f"{filter_spec[0]}"
    class_handle = getattr(sc, class_name)
    filter = class_handle(fs, n_chans, *filter_spec[1:], Q_sig=q_format)

    length = 0.05
    signal = gen.log_chirp(fs, length, 0.5)
    signal = np.tile(signal, [n_chans, 1])

    signal_frames = utils.frame_signal(signal, 1, 1)

    output_flt = np.zeros_like(signal)
    output_xcore = np.zeros_like(signal)
    frame_size = 1

    for n in range(len(signal_frames)):
        output_flt[:, n:n+frame_size] = filter.process_frame(signal_frames[n])
    assert np.all(output_flt[0, :] == output_flt)

    for n in range(len(signal_frames)):
        output_xcore[:, n:n+frame_size] = filter.process_frame_xcore(signal_frames[n])
    assert np.all(output_xcore[0, :] == output_xcore)


@pytest.mark.parametrize("fs", [48000])
@pytest.mark.parametrize("filter_spec", [['mixer', 2, 0],
                                         ['adder', 2],
                                         ['subtractor', 2]])
def test_saturation(filter_spec, fs):

    class_name = f"{filter_spec[0]}"
    class_handle = getattr(sc, class_name)
    if filter_spec[0] == "subtractor":
        # subtractor has fewer inputs
        filter = class_handle(fs)
    else:
        filter = class_handle(fs, *filter_spec[1:])

    length = 0.05
    signals = []
    for n in range(filter_spec[1]):
        # max level is 24db (16), so 10 + 10 will saturate
        signals.append(gen.sin(fs, length, 997, 10.0))
    if class_name == "subtractor":
        signals[1] *= -1
    signal = np.stack(signals, axis=0)
    signal = utils.saturate_float_array(signal, dspg.Q_SIG)
    
    output_flt = np.zeros(signal.shape[1])
    output_xcore = np.zeros(signal.shape[1])

    for n in range(signal.shape[1]):
        output_flt[n] = filter.process_channels(signal[:, n])

    for n in range(signal.shape[1]):
        output_xcore[n] = filter.process_channels_xcore(signal[:, n])

    # small signals are always going to be ropey due to quantizing, so just check average error of top half
    # also, int signals can't go above HEADROOM_BITS
    top_half = (utils.db(output_flt) > -50) * (utils.db(output_flt) < HEADROOM_DB)
    if np.any(top_half):
        error_flt = np.abs(utils.db(output_xcore[top_half])-utils.db(output_flt[top_half]))
        mean_error_flt = utils.db(np.nanmean(utils.db2gain(error_flt)))
        assert mean_error_flt < 0.055
    assert np.all(utils.db(output_xcore) <= HEADROOM_DB)


def test_volume_change():
    fs = 48000
    start_gain = -60
    filter = sc.volume_control(fs, 1, start_gain)
    length = 5
    signal = gen.sin(fs, length, 997/2, 0.5)
    signal += gen.sin(fs, length, 997, 0.5)

    output_flt = np.zeros(len(signal))
    output_xcore = np.zeros(len(signal))

    steps = 12
    for step in range(steps):
        start = step*len(signal)//steps
        for n in range(len(signal)//steps):
            output_flt[start + n] = filter.process(signal[start + n])
        for n in range(len(signal)//steps):
            output_xcore[start + n] = filter.process_xcore(signal[start + n])
        filter.set_gain(start_gain + 6*step)

    # this is a very useful signal to listen to for clicks
    sf.write("vol_test_output_flt_slew.wav", output_flt, fs)

    # small signals are always going to be ropey due to quantizing, so just check average error of top half
    top_half = utils.db(output_flt) > -50
    if np.any(top_half):
        error_flt = np.abs(utils.db(output_xcore[top_half])-utils.db(output_flt[top_half]))
        mean_error_flt = utils.db(np.nanmean(utils.db2gain(error_flt)))
        assert mean_error_flt < 0.055

@pytest.mark.parametrize("api", ["property", "function"])
def test_mute(api):
    fs = 48000
    start_gain = -10
    filter = sc.volume_control(fs, 1, start_gain)
    length = 5
    signal = gen.sin(fs, length, 997/2, 0.5)
    signal += gen.sin(fs, length, 997, 0.5)

    output_flt = np.zeros(len(signal))
    output_xcore = np.zeros(len(signal))

    # check muting while muted, unmuting while unmuted, gain change while muted
    step_states = ["gain", "mute", "unmute", "mute", "mute", "unmute", "unmute", "mute", "gain", "unmute"]
    steps = len(step_states)
    for step in range(len(step_states)):
        if step_states[step] == "gain":
            start_gain += 3
            if api == "function":
                filter.set_gain(start_gain)
            else:
                filter.user_gain_db = start_gain
        elif step_states[step] == "mute":
            if api == "function":
                filter.mute()
            else:
                filter.mute_state = True
        elif step_states[step] == "unmute":
            if api == "function":
                filter.unmute()
            else:
                filter.mute_state = False

        start = step*len(signal)//steps
        for n in range(len(signal)//steps):
            output_flt[start + n] = filter.process(signal[start + n])
        for n in range(len(signal)//steps):
            output_xcore[start + n] = filter.process_xcore(signal[start + n])


    sf.write("mute_test_output_flt_slew.wav", output_flt, fs)

    # small signals are always going to be ropey due to quantizing, so just check average error of top half
    top_half = utils.db(output_flt) > -50
    if np.any(top_half):
        error_flt = np.abs(utils.db(output_xcore[top_half])-utils.db(output_flt[top_half]))
        mean_error_flt = utils.db(np.nanmean(utils.db2gain(error_flt)))
        assert mean_error_flt < 0.055


@pytest.mark.parametrize("fs", [48000])
@pytest.mark.parametrize("filter_spec", [['mixer', 2, 0],
                                         ['mixer', 3, -9],
                                         ['mixer', 2, -6],
                                         ['mixer', 4, -12],
                                         ['adder', 2],
                                         ['adder', 4],
                                         ['subtractor', 2]])
def test_combiners(filter_spec, fs):

    class_name = f"{filter_spec[0]}"
    class_handle = getattr(sc, class_name)
    if filter_spec[0] == "subtractor":
        # subtractor has fewer inputs
        filter = class_handle(fs)
    else:
        filter = class_handle(fs, *filter_spec[1:])

    length = 0.05
    signals = []
    for n in range(filter_spec[1]):
        signals.append(gen.pink_noise(fs, length, 1.0))
    signal = np.stack(signals, axis=0)
    signal = utils.saturate_float_array(signal, dspg.Q_SIG)

    output_flt = np.zeros(signal.shape[1])
    output_xcore = np.zeros(signal.shape[1])

    for n in range(signal.shape[1]):
        output_flt[n] = filter.process_channels(signal[:, n])

    for n in range(signal.shape[1]):
        output_xcore[n] = filter.process_channels_xcore(signal[:, n])

    # small signals are always going to be ropey due to quantizing, so just check average error of top half
    top_half = utils.db(output_flt) > -50
    if np.any(top_half):
        error_flt = np.abs(utils.db(output_xcore[top_half])-utils.db(output_flt[top_half]))
        mean_error_flt = utils.db(np.nanmean(utils.db2gain(error_flt)))
        assert mean_error_flt < 0.055


@pytest.mark.parametrize("fs", [48000])
@pytest.mark.parametrize("filter_spec", [['mixer', 2, 0],
                                         ['mixer', 3, -9],
                                         ['mixer', 2, -6],
                                         ['mixer', 4, -12],
                                         ['adder', 2],
                                         ['adder', 4],
                                         ['subtractor', 2]])
@pytest.mark.parametrize("q_format", [27, 31])
def test_combiners_frames(filter_spec, fs, q_format):

    class_name = f"{filter_spec[0]}"
    class_handle = getattr(sc, class_name)

    if filter_spec[0] == "subtractor":
        # subtractor has fewer inputs
        filter = class_handle(fs, Q_sig=q_format)
    else:
        filter = class_handle(fs, *filter_spec[1:], Q_sig=q_format)

    length = 0.05
    signals = []
    for n in range(filter_spec[1]):
        signals.append(gen.pink_noise(fs, length, 1.0))
    signal = np.stack(signals, axis=0)
    signal = utils.saturate_float_array(signal, dspg.Q_SIG)
    signal_frames = utils.frame_signal(signal, 1, 1)

    output_flt = np.zeros((1, signal.shape[1]))
    output_xcore = np.zeros_like(output_flt)
    frame_size = 1

    for n in range(len(signal_frames)):
        output_flt[:, n:n+frame_size] = filter.process_frame(signal_frames[n])

    for n in range(len(signal_frames)):
        output_xcore[:, n:n+frame_size] = filter.process_frame_xcore(signal_frames[n])

    # small signals are always going to be ropey due to quantizing, so just check average error of top half
    top_half = utils.db(output_flt) > -50
    if np.any(top_half):
        error_flt = np.abs(utils.db(output_xcore[top_half])-utils.db(output_flt[top_half]))
        mean_error_flt = utils.db(np.nanmean(utils.db2gain(error_flt)))
        assert mean_error_flt < 0.055

@pytest.mark.parametrize("fs", [48000])
@pytest.mark.parametrize("delay_spec", [[15, 10, "samples"],
                                        [128, 128, "samples"],
                                        [2, 1.7, "ms"],
                                        [1.056, 0.94, "s"],
                                        [1, 2, "s"],
                                        [2, 0, "s"]])
@pytest.mark.parametrize("n_chans", [1, 2, 4])
def test_delay(fs, delay_spec, n_chans):
    filter = sc.delay(fs, n_chans, *delay_spec)

    delay_samps = utils.time_to_samples(fs, delay_spec[1], delay_spec[2])
    max_delay_samps = utils.time_to_samples(fs, delay_spec[0], delay_spec[2])
    # delay can't be > max delay
    delay_samps = min(delay_samps, max_delay_samps)
    # delay of 0 actually yields 1
    delay_samps = max(1, delay_samps)

    length = 0.005
    sig_len = int(length * fs)
    signal = gen.pink_noise(fs, length, 0.5)
    signal = np.pad(signal, (0, delay_samps))
    signal = np.tile(signal, [n_chans, 1])

    signal_frames = utils.frame_signal(signal, 1, 1)

    output_flt = np.zeros_like(signal)
    output_xcore = np.zeros_like(signal)
    frame_size = 1

    for n in range(len(signal_frames)):
        output_flt[:, n:n+frame_size] = filter.process_frame(signal_frames[n])
    assert np.all(signal[:, : sig_len] == output_flt[:, delay_samps :])

    for n in range(len(signal_frames)):
        output_xcore[:, n:n+frame_size] = filter.process_frame_xcore(signal_frames[n])
    assert np.all(signal[:, : sig_len] == output_xcore[:, delay_samps :])


if __name__ == "__main__":
    # test_combiners(["adder", 4], 48000)
<<<<<<< HEAD
    test_mute("function")
    # test_gains(1, 48000, 1)
=======
    # test_volume_change()
    # test_gains(1, 48000, 1)
    test_delay(48000, [2, 0, "s"], 1)
>>>>>>> 1ed11dc1
<|MERGE_RESOLUTION|>--- conflicted
+++ resolved
@@ -335,11 +335,6 @@
 
 if __name__ == "__main__":
     # test_combiners(["adder", 4], 48000)
-<<<<<<< HEAD
     test_mute("function")
     # test_gains(1, 48000, 1)
-=======
-    # test_volume_change()
-    # test_gains(1, 48000, 1)
-    test_delay(48000, [2, 0, "s"], 1)
->>>>>>> 1ed11dc1
+    test_delay(48000, [2, 0, "s"], 1)